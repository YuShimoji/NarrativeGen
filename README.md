--- conflicted
+++ resolved
@@ -10,11 +10,8 @@
 - 🎮 **条件分岐・リソース管理**: フラグ、リソース、時間ゲート等をCSV列で直接記述
 - 🔧 **プログラミング不要**: ライター・デザイナーが直接ストーリーを構築
 - 🚀 **マルチプラットフォーム**: Unity SDK + Web Tester + TypeScript エンジン
-<<<<<<< HEAD
-=======
 - ⚡ **高性能**: 大規模モデルの仮想化・メモ化・遅延読み込み対応
 - 🛡️ **堅牢**: 構造化ログ・エラーバウンダリ・包括的検証
->>>>>>> 11d9aa8f
 
 ## プロジェクト構成
 
@@ -135,14 +132,6 @@
 
 ## Web Tester
 
-<<<<<<< HEAD
-### Option 1: Development Server (Recommended)
-
-```powershell
-cd .\apps\web-tester
-cmd /c npm install
-cmd /c npm run dev
-=======
 ### Recommended Workflow (From Project Root)
 
 **First-time setup**:
@@ -178,24 +167,10 @@
 cd ..\..\apps\web-tester
 npm install
 npm run dev
->>>>>>> 11d9aa8f
 ```
 
 Then open **http://localhost:5173** (or the port shown in terminal) in your browser.
 
-<<<<<<< HEAD
-### Option 2: Static Build & Serve
-
-```powershell
-cd .\apps\web-tester
-cmd /c npm install
-cmd /c npm run build
-# Now serve the dist/ directory with any static server
-# e.g., VSCode Live Server, python -m http.server, etc.
-```
-
-**Important**: When using Live Server or other static servers, open the `dist/` directory (not the project root) to avoid module resolution errors.
-=======
 **Option 2: Static Build & Serve**
 
 ```powershell
@@ -213,7 +188,6 @@
 - Always build `engine-ts` before `web-tester`
 - When using Live Server, open the `dist/` directory to avoid module resolution errors
 - See `docs/troubleshooting.md` for common issues and solutions
->>>>>>> 11d9aa8f
 
 ### Features
 
@@ -224,19 +198,7 @@
   - Add/delete nodes and choices
   - Preview story flow (連続ノードを小説風に表示)
   - Download edited JSON
-  - AI suggestion for choice text (Phase 1: mock implementation)
-<<<<<<< HEAD
-
-### AI Features (Planned)
-
-See `docs/ai-features.md` for detailed design. Current status:
-
-- ✅ **Phase 1**: Mock AI suggestion (random samples)
-- ⏳ **Phase 2**: Next story generation & paraphrase via OpenAI API
-- ⏳ **Phase 3**: Local LLM integration (Ollama, llama.cpp)
-- ⏳ **Phase 4**: Batch processing & history management
-
-=======
+- AI suggestion for choice text (Phase 1: mock implementation)
 - **Performance Optimizations**:
   - Graph virtualization for large models (>100 nodes) with smart node selection
   - Virtual scrolling for long story logs with lazy loading
@@ -274,8 +236,6 @@
 5. **Review Output**: Generated text appears in the AI output area
 
 **Note**: API keys are stored in browser localStorage and never sent to our servers. They connect directly to the LLM API.
-
->>>>>>> 11d9aa8f
 ## Unity SDK
 
 Install as a UPM package:
