--- conflicted
+++ resolved
@@ -64,17 +64,6 @@
         white-space: pre-wrap;
         border: 1px solid #e5e7eb;
       }
-<<<<<<< HEAD
-      .drop-zone {
-        border: 2px dashed #ccc;
-        border-radius: 8px;
-        padding: 1rem;
-        margin-bottom: 1rem;
-        cursor: pointer;
-      }
-      .drop-zone:hover {
-        background-color: #f0f0f0;
-=======
       .error-panel {
         background: #fef2f2;
         border: 1px solid #fecaca;
@@ -226,7 +215,7 @@
         white-space: pre-wrap;
         font-family: monospace;
         font-size: 0.9em;
->>>>>>> 11d9aa8f
+      }
       }
     </style>
   </head>
@@ -235,9 +224,6 @@
       <h1>NarrativeGen Web Tester</h1>
       <p>GameSession の挙動をブラウザで簡易確認できます。ブラウザで静的にホストしてください。</p>
 
-<<<<<<< HEAD
-      <div class="controls">
-=======
       <div id="errorPanel" class="error-panel">
         <h3>⚠️ バリデーションエラー</h3>
         <ul id="errorList" class="error-list"></ul>
@@ -264,21 +250,12 @@
 
       <div id="storyPanel" class="tab-content active">
         <div class="panel">
->>>>>>> 11d9aa8f
         <label for="modelSelect">サンプルモデル</label>
         <select id="modelSelect">
           <option value="linear">linear.json</option>
           <option value="branching_flags">branching_flags.json</option>
           <option value="resource_management">resource_management.json</option>
           <option value="time_gated">time_gated.json</option>
-<<<<<<< HEAD
-        </select>
-        <button id="startBtn">サンプルを実行</button>
-        <input type="file" id="fileInput" accept=".json" style="display: none;">
-        <button id="uploadBtn">JSONファイルをアップロード</button>
-        <button id="previewTopBtn">小説プレビュー</button>
-        <button id="downloadTopBtn">JSONダウンロード</button>
-=======
           <option value="multiple_endings">multiple_endings.json</option>
           <option value="tutorial">tutorial.json</option>
         </select>
@@ -287,7 +264,6 @@
         <button id="uploadBtn">モデルJSONアップロード</button>
         <button id="previewTopBtn">小説プレビュー</button>
         <button id="downloadTopBtn">モデルJSONダウンロード</button>
->>>>>>> 11d9aa8f
         <button id="importCsvBtn">CSVインポート</button>
         <input type="file" id="csvFileInput" accept=".csv,.tsv" style="display: none;">
         <button id="exportCsvBtn">CSVエクスポート</button>
@@ -303,11 +279,7 @@
         <div id="nodeList"></div>
         <button id="addNodeBtn">ノードを追加</button>
         <button id="previewBtn">小説プレビュー</button>
-<<<<<<< HEAD
-        <button id="downloadBtn">JSONダウンロード</button>
-=======
         <button id="downloadBtn">編集モデルJSONダウンロード</button>
->>>>>>> 11d9aa8f
         <button id="saveGuiBtn">GUI保存して適用</button>
         <button id="cancelGuiBtn">キャンセル</button>
       </div>
@@ -317,8 +289,6 @@
       <div id="choices"></div>
 
       <div id="storyView" class="story-view"></div>
-<<<<<<< HEAD
-=======
       </div>
 
       <div id="graphPanel" class="tab-content">
@@ -375,7 +345,6 @@
           </div>
         </div>
       </div>
->>>>>>> 11d9aa8f
 
       <pre id="stateView">{ "status": "初期化待ち" }</pre>
     </div>
