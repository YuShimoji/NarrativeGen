--- conflicted
+++ resolved
@@ -1,2040 +1,1910 @@
-﻿// Handle potential IDE extension conflicts (e.g., migrationWizard.js errors)
-try {
-  // Check if we're in an IDE environment that might have conflicting scripts
-  if (typeof window !== 'undefined' && window.location.hostname === 'localhost') {
-    // Log IDE environment info for debugging (Logger will be available after initialization)
-    console.info('Web Tester loaded in IDE environment', {
-      userAgent: navigator.userAgent,
-      hasMigrationWizard: typeof window.migrationWizard !== 'undefined'
-    })
-  }
-} catch (error) {
-  console.warn('IDE environment check failed', { error: error.message })
-}
-
-// Import required functions from engine
-import {
-  createAIProvider,
-  startSession,
-  getAvailableChoices,
-  applyChoice,
-  chooseParaphrase,
-  paraphraseJa,
-  getParaphraseLexicon,
-  setParaphraseLexicon,
-} from '../../packages/engine-ts/dist/browser.js'
-
-// Import local modules
-import { ThemeManager, setupThemeEventListeners } from './src/ui/theme.js'
-import { AppState } from './src/core/state.js'
-import { DOMManager } from './src/ui/dom.js'
-import { EventManager } from './src/ui/events.js'
-import { StoryManager } from './src/ui/story.js'
-import { GraphManager } from './src/ui/graph.js'
-import { DebugManager } from './src/ui/debug.js'
-import { GuiEditorManager } from './src/ui/gui-editor.js'
-import { ReferenceManager } from './src/ui/reference.js'
-import { CsvManager } from './src/ui/csv.js'
-import { AiManager } from './src/ui/ai.js'
-import { LexiconManager } from './src/ui/lexicon.js'
-import { MermaidPreviewManager } from './src/ui/mermaid-preview.js'
-import { validateNotEmpty, validateJson, validateFileExtension } from './src/utils/validation.js'
-import { downloadFile, readFileAsText, parseCsv } from './src/utils/file-utils.js'
-import { getStorageItem, setStorageItem, removeStorageItem } from './src/utils/storage.js'
-import Logger from './src/core/logger.js'
-import {
-  getCurrentSession,
-  getCurrentModelName,
-  setCurrentSession,
-  setCurrentModelName,
-  clearSession,
-  startNewSession,
-  isSessionActive,
-  validateSession,
-  saveSessionToStorage,
-  loadSessionFromStorage,
-  clearSessionFromStorage
-} from './src/core/session.js'
-import { KeyBindingManager } from './src/ui/keybinding-manager.js'
-import { SaveManager } from './src/features/save-manager.js'
-import { ValidationPanel } from './src/ui/validation-panel.js'
-import { LexiconUIManager } from './src/ui/lexicon-ui-manager.js'
-import { KeyBindingUIManager } from './src/ui/key-binding-ui-manager.js'
-import {
-  SAVE_SLOTS,
-  SAVE_KEY_PREFIX,
-  AUTOSAVE_KEY,
-  NODE_TEMPLATES,
-  ADVANCED_ENABLED_STORAGE_KEY,
-  DRAFT_MODEL_STORAGE_KEY
-} from './src/config/constants.js'
-
-<<<<<<< HEAD
-=======
-// ===========================
-// Key binding management
-// ===========================
-
-// Initialize KeyBindingManager
-const keyBindingManager = new KeyBindingManager()
-
-// Key binding handlers
-const keyBindingHandlers = {
-  'inventory': () => {
-    // Placeholder for inventory functionality
-    setStatus('インベントリ機能は開発中です', 'info')
-    Logger.info('Inventory key pressed')
-  },
-  
-  'debug': () => {
-    // Toggle debug panel
-    if (debugPanel.classList.contains('active')) {
-      debugPanel.classList.remove('active')
-      debugTab.classList.remove('active')
-    } else {
-      debugPanel.classList.add('active')
-      debugTab.classList.add('active')
-      renderDebugInfo()
-    }
-    Logger.info('Debug panel toggled')
-  },
-
-  'graph': () => {
-    // Toggle graph panel
-    if (graphPanel.classList.contains('active')) {
-      graphPanel.classList.remove('active')
-      graphTab.classList.remove('active')
-    } else {
-      graphPanel.classList.add('active')
-      graphTab.classList.add('active')
-      renderGraph()
-    }
-    Logger.info('Graph panel toggled')
-  },
-
-  'story': () => {
-    // Toggle story panel
-    if (storyPanel.classList.contains('active')) {
-      storyPanel.classList.remove('active')
-      storyTab.classList.remove('active')
-    } else {
-      storyPanel.classList.add('active')
-      storyTab.classList.add('active')
-    }
-    Logger.info('Story panel toggled')
-  },
-
-  'ai': () => {
-    // Toggle AI panel
-    if (aiPanel.classList.contains('active')) {
-      aiPanel.classList.remove('active')
-      aiTab.classList.remove('active')
-    } else {
-      aiPanel.classList.add('active')
-      aiTab.classList.add('active')
-    }
-    Logger.info('AI panel toggled')
-  },
-
-  'mermaid': () => {
-    // Toggle Mermaid preview panel
-    if (!mermaidPreviewManager) return
-    mermaidPreviewManager.toggle()
-    updateMermaidDiagramIfVisible()
-    Logger.info('Mermaid preview toggled')
-  }
-}
-
->>>>>>> 9422f77a
-// Utility function for resolving variables in text (browser-compatible)
-function resolveVariables(text, session, model) {
-  if (!text || !session) return text
-  
-  let resolved = text
-  
-  // Replace flag variables: {flag:key}
-  Object.entries(session.flags || {}).forEach(([key, value]) => {
-    resolved = resolved.replace(new RegExp(`\\{flag:${key}\\}`, 'g'), value ? 'true' : 'false')
-  })
-  
-  // Replace resource variables: {resource:key}
-  Object.entries(session.resources || {}).forEach(([key, value]) => {
-    resolved = resolved.replace(new RegExp(`\\{resource:${key}\\}`, 'g'), String(value))
-  })
-  
-  // Replace variable variables: {variable:key}
-  Object.entries(session.variables || {}).forEach(([key, value]) => {
-    resolved = resolved.replace(new RegExp(`\\{variable:${key}\\}`, 'g'), String(value))
-  })
-  
-  // Replace node ID variable: {nodeId}
-  resolved = resolved.replace(/\{nodeId\}/g, session.nodeId)
-  
-  // Replace time variable: {time}
-  resolved = resolved.replace(/\{time\}/g, String(session.time))
-  
-  return resolved
-}
-
-// Browser-compatible model loading (no fs module)
-async function loadModel(modelName) {
-  const url = `/models/examples/${modelName}.json`
-  const response = await fetch(url)
-  if (!response.ok) {
-    throw new Error(`Failed to load model: ${response.status} ${response.statusText}`)
-  }
-  return response.json()
-}
-
-// Error boundary for UI operations
-class ErrorBoundary {
-  static wrap(operation, fallbackMessage = '操作に失敗しました') {
-    return async (...args) => {
-      try {
-        Logger.info('Operation started', { operation: operation.name, args: args.length })
-        const result = await operation.apply(this, args)
-        Logger.info('Operation completed', { operation: operation.name })
-        return result
-      } catch (error) {
-        Logger.error('Operation failed', {
-          operation: operation.name,
-          error: error.message,
-          stack: error.stack,
-          args: args.length
-        })
-        setStatus(`${fallbackMessage}: ${error.message}`, 'error')
-        throw error
-      }
-    }
-  }
-}
-
-const startBtn = document.getElementById('startBtn')
-const choicesContainer = document.getElementById('choices')
-const stateView = document.getElementById('stateView')
-const statusText = document.getElementById('statusText')
-const modelSelect = document.getElementById('modelSelect')
-const fileInput = document.getElementById('fileInput')
-const uploadBtn = document.getElementById('uploadBtn')
-const dropZone = document.getElementById('dropZone')
-const previewTopBtn = document.getElementById('previewTopBtn')
-const downloadTopBtn = document.getElementById('downloadTopBtn')
-const importCsvBtn = document.getElementById('importCsvBtn')
-const csvFileInput = document.getElementById('csvFileInput')
-const exportCsvBtn = document.getElementById('exportCsvBtn')
-const guiEditMode = document.getElementById('guiEditMode')
-const guiEditBtn = document.getElementById('editBtn')
-const nodeList = document.getElementById('nodeList')
-const addNodeBtn = document.getElementById('addNodeBtn')
-const previewBtn = document.getElementById('previewBtn')
-const downloadBtn = document.getElementById('downloadBtn')
-const saveGuiBtn = document.getElementById('saveGuiBtn')
-const cancelGuiBtn = document.getElementById('cancelGuiBtn')
-const storyView = document.getElementById('storyView')
-const errorPanel = document.getElementById('errorPanel')
-const errorList = document.getElementById('errorList')
-const csvPreviewModal = document.getElementById('csvPreviewModal')
-const csvFileName = document.getElementById('csvFileName')
-const csvPreviewContent = document.getElementById('csvPreviewContent')
-const confirmImportBtn = document.getElementById('confirmImportBtn')
-const cancelPreviewBtn = document.getElementById('cancelPreviewBtn')
-
-// Story preview modal elements
-const storyPreviewModal = document.getElementById('storyPreviewModal')
-const storyPreviewContent = document.getElementById('storyPreviewContent')
-const closePreviewBtn = document.getElementById('closePreviewBtn')
-const storyContent = document.getElementById('storyContent')
-const toggleSidebarBtn = document.getElementById('toggleSidebarBtn')
-
-// Tab elements
-const storyTab = document.getElementById('storyTab')
-const graphTab = document.getElementById('graphTab')
-const debugTab = document.getElementById('debugTab')
-const referenceTab = document.getElementById('referenceTab')
-const storyPanel = document.getElementById('storyPanel')
-const graphPanel = document.getElementById('graphPanel')
-const debugPanel = document.getElementById('debugPanel')
-const referencePanel = document.getElementById('referencePanel')
-
-// Graph elements
-const graphSvg = document.getElementById('graphSvg')
-const fitGraphBtn = document.getElementById('fitGraphBtn')
-const resetGraphBtn = document.getElementById('resetGraphBtn')
-const showConditions = document.getElementById('showConditions')
-const graphSettingsBtn = document.getElementById('graphSettingsBtn')
-const graphSettings = document.getElementById('graphSettings')
-const nodeShape = document.getElementById('nodeShape')
-const fontSize = document.getElementById('fontSize')
-const saveGraphPreset = document.getElementById('saveGraphPreset')
-const loadGraphPreset = document.getElementById('loadGraphPreset')
-
-// Debug elements
-const flagsDisplay = document.getElementById('flagsDisplay')
-const resourcesDisplay = document.getElementById('resourcesDisplay')
-const variablesDisplay = document.getElementById('variablesDisplay')
-const editVariablesBtn = document.getElementById('editVariablesBtn')
-const reachableNodes = document.getElementById('reachableNodes')
-const saveLoadSection = document.getElementById('saveLoadSection')
-const saveSlots = document.getElementById('saveSlots')
-const refreshSavesBtn = document.getElementById('refreshSavesBtn')
-
-// AI elements
-const advancedTab = document.getElementById('advancedTab')
-const advancedPanel = document.getElementById('advancedPanel')
-const enableAdvancedFeatures = document.getElementById('enableAdvancedFeatures')
-const aiProvider = document.getElementById('aiProvider')
-const openaiSettings = document.getElementById('openaiSettings')
-const openaiApiKey = document.getElementById('openaiApiKey')
-const openaiModel = document.getElementById('openaiModel')
-const ollamaSettings = document.getElementById('ollamaSettings')
-const ollamaUrl = document.getElementById('ollamaUrl')
-const ollamaModel = document.getElementById('ollamaModel')
-const saveAiSettings = document.getElementById('saveAiSettings')
-const generateNextNodeBtn = document.getElementById('generateNextNodeBtn')
-const paraphraseCurrentBtn = document.getElementById('paraphraseCurrentBtn')
-const aiOutput = document.getElementById('aiOutput')
-
-// Designer lexicon UI elements
-const lexiconLoadBtn = document.getElementById('lexiconLoadBtn')
-const lexiconMergeBtn = document.getElementById('lexiconMergeBtn')
-const lexiconReplaceBtn = document.getElementById('lexiconReplaceBtn')
-const lexiconExportBtn = document.getElementById('lexiconExportBtn')
-const lexiconImportBtn = document.getElementById('lexiconImportBtn')
-const lexiconFileInput = document.getElementById('lexiconFileInput')
-const lexiconTextarea = document.getElementById('lexiconTextarea')
-
-// Key binding elements
-const keyBindingDisplay = document.getElementById('keyBindingDisplay')
-const inventoryKey = document.getElementById('inventoryKey')
-const debugKey = document.getElementById('debugKey')
-const graphKey = document.getElementById('graphKey')
-const storyKey = document.getElementById('storyKey')
-const aiKey = document.getElementById('aiKey')
-const mermaidKey = document.getElementById('mermaidKey')
-const saveKeyBindings = document.getElementById('saveKeyBindings')
-const resetKeyBindings = document.getElementById('resetKeyBindings')
-
-// AI configuration
-let aiConfig = {
-  provider: 'mock',
-  openai: {
-    apiKey: '',
-    model: 'gpt-3.5-turbo'
-  },
-  ollama: {
-    url: 'http://localhost:11434',
-    model: 'llama2'
-  }
-}
-let aiProviderInstance = null
-
-// Batch edit elements
-const batchEditBtn = document.getElementById('batchEditBtn')
-const batchEditModal = document.getElementById('batchEditModal')
-const searchText = document.getElementById('searchText')
-const replaceText = document.getElementById('replaceText')
-const applyTextReplaceBtn = document.getElementById('applyTextReplaceBtn')
-const choiceSearchText = document.getElementById('choiceSearchText')
-const choiceReplaceText = document.getElementById('choiceReplaceText')
-const applyChoiceReplaceBtn = document.getElementById('applyChoiceReplaceBtn')
-const oldTargetText = document.getElementById('oldTargetText')
-const newTargetText = document.getElementById('newTargetText')
-const applyTargetReplaceBtn = document.getElementById('applyTargetReplaceBtn')
-const closeBatchEditBtn = document.getElementById('closeBatchEditBtn')
-
-function renderState() {
-  const currentSession = getCurrentSession()
-  if (!currentSession) {
-    stateView.textContent = JSON.stringify({ status: 'サンプル未実行' })
-    return
-  }
-
-  const snapshot = currentSession
-  const view = {
-    model: getCurrentModelName(),
-    nodeId: snapshot.nodeId,
-    time: snapshot.time,
-    flags: snapshot.flags,
-    resources: snapshot.resources,
-    variables: snapshot.variables,
-  }
-  stateView.textContent = JSON.stringify(view)
-
-  // Update debug info if debug tab is active
-  if (debugPanel.classList.contains('active')) {
-    renderDebugInfo()
-  }
-}
-
-function setStatus(message, type = 'info') {
-  if (!statusText) return
-
-  statusText.dataset.type = type
-
-  let iconId
-  switch (type) {
-    case 'success':
-      iconId = 'icon-status-success'
-      break
-    case 'error':
-      iconId = 'icon-status-error'
-      break
-    case 'warn':
-      iconId = 'icon-status-warn'
-      break
-    default:
-      iconId = 'icon-status-info'
-      break
-  }
-
-  statusText.innerHTML = `<svg class="icon icon-sm"><use href="#${iconId}"></use></svg>${message}`
-}
-
-if (typeof window !== 'undefined') {
-  window.setStatus = setStatus
-}
-
-// Debug info rendering (delegates to debugManager when available)
-function renderDebugInfo() {
-  if (typeof debugManager !== 'undefined' && debugManager) {
-    debugManager.render()
-  }
-}
-
-function showErrors(errors) {
-  if (!errors || errors.length === 0) {
-    hideErrors()
-    return
-  }
-
-  errorList.innerHTML = ''
-  errors.forEach(error => {
-    const li = document.createElement('li')
-    li.textContent = error
-    errorList.appendChild(li)
-  })
-  errorPanel.classList.add('show')
-}
-
-function hideErrors() {
-  errorPanel.classList.remove('show')
-}
-// =============================================================================
-<<<<<<< HEAD
-// Save/Load System (via SaveManager)
-// ============================================================================
-=======
-// Designer Lexicon management
-// =============================================================================
-
-function initLexiconUI() {
-  // Tooltip for sidebar button
-  if (toggleSidebarBtn) toggleSidebarBtn.title = '選択肢と状態パネルの表示/非表示を切り替えます'
-
-  // Prefill textarea with current runtime lexicon
-  if (lexiconTextarea) {
-    try { lexiconTextarea.value = lexiconManager.exportAsJson() } catch {}
-  }
-
-  // Wire buttons
-  if (lexiconLoadBtn) {
-    lexiconLoadBtn.addEventListener('click', () => {
-      try { lexiconTextarea.value = lexiconManager.exportAsJson(); setStatus('現在の辞書を読み込みました', 'success') } catch (e) { setStatus('辞書の読み込みに失敗しました', 'error') }
-    })
-  }
-  if (lexiconMergeBtn) {
-    lexiconMergeBtn.addEventListener('click', () => {
-      try {
-        const input = JSON.parse(lexiconTextarea.value || '{}')
-        lexiconManager.setLexicon(input, { merge: true })
-        lexiconTextarea.value = lexiconManager.exportAsJson()
-        setStatus('辞書をマージ適用しました', 'success')
-      } catch (e) { setStatus(`辞書の適用に失敗しました: ${e.message}`, 'error') }
-    })
-  }
-  if (lexiconReplaceBtn) {
-    lexiconReplaceBtn.addEventListener('click', () => {
-      try {
-        const input = JSON.parse(lexiconTextarea.value || '{}')
-        lexiconManager.setLexicon(input, { merge: false })
-        setStatus('辞書を置換適用しました', 'success')
-      } catch (e) { setStatus(`辞書の適用に失敗しました: ${e.message}`, 'error') }
-    })
-  }
-  if (lexiconExportBtn) {
-    lexiconExportBtn.addEventListener('click', () => {
-      try {
-        const blob = new Blob([lexiconManager.exportAsJson()], { type: 'application/json' })
-        const url = URL.createObjectURL(blob)
-        const a = document.createElement('a')
-        a.href = url
-        a.download = 'synonyms.json'
-        document.body.appendChild(a)
-        a.click()
-        a.remove()
-        URL.revokeObjectURL(url)
-        setStatus('辞書をエクスポートしました', 'success')
-      } catch (e) { setStatus('エクスポートに失敗しました', 'error') }
-    })
-  }
-  if (lexiconImportBtn && lexiconFileInput) {
-    lexiconImportBtn.addEventListener('click', () => lexiconFileInput.click())
-    lexiconFileInput.addEventListener('change', (ev) => {
-      const file = ev.target.files?.[0]
-      if (!file) return
-      const reader = new FileReader()
-      reader.onload = () => {
-        try {
-          lexiconManager.importFromJson(String(reader.result))
-          lexiconTextarea.value = lexiconManager.exportAsJson()
-          setStatus('辞書ファイルを読み込みました。適用ボタンで反映します', 'info')
-        } catch { setStatus('JSON の解析に失敗しました', 'error') }
-      }
-      reader.readAsText(file)
-    })
-  }
-}
-
-function showCsvPreview(file) {
-  csvFileName.textContent = file.name
-  const reader = new FileReader()
-  reader.onload = (e) => {
-    const text = e.target.result
-    const lines = text.trim().split(/\r?\n/).slice(0, 11) // First 10 lines + header
-    const table = document.createElement('table')
-    table.className = 'csv-table'
-    
-    lines.forEach((line, index) => {
-      const row = document.createElement('tr')
-      const cells = parseCsvLine(line, line.includes('\t') ? '\t' : ',')
-      cells.forEach(cell => {
-        const cellEl = document.createElement(index === 0 ? 'th' : 'td')
-        cellEl.textContent = cell
-        row.appendChild(cellEl)
-      })
-      table.appendChild(row)
-    })
-    
-    if (lines.length >= 11) {
-      const row = document.createElement('tr')
-      const cell = document.createElement('td')
-      cell.colSpan = lines[0].split(line.includes('\t') ? '\t' : ',').length
-      cell.textContent = '... (以降省略)'
-      cell.style.textAlign = 'center'
-      cell.style.fontStyle = 'italic'
-      row.appendChild(cell)
-      table.appendChild(row)
-    }
-    
-    csvPreviewContent.innerHTML = ''
-    csvPreviewContent.appendChild(table)
-    csvPreviewModal.classList.add('show')
-  }
-  reader.readAsText(file)
-}
-
-function hideCsvPreview() {
-  csvPreviewModal.classList.remove('show')
-}
-
-function getConditionText(conditions) {
-  if (!conditions || conditions.length === 0) return ''
-  return conditions.map(cond => {
-    if (cond.type === 'flag') return `flag:${cond.key}=${cond.value}`
-    if (cond.type === 'resource') return `res:${cond.key}${cond.op}${cond.value}`
-    if (cond.type === 'variable') return `var:${cond.key}${cond.op}${cond.value}`
-    if (cond.type === 'timeWindow') return `time:${cond.start}-${cond.end}`
-    if (cond.type === 'and') return `AND(${serializeConditions(cond.conditions)})`
-    if (cond.type === 'or') return `OR(${serializeConditions(cond.conditions)})`
-    if (cond.type === 'not') return `NOT(${serializeConditions([cond.condition])})`
-    return cond.type
-  }).join(', ')
-}
-
-// Update Mermaid diagram when visible and model is available
-function updateMermaidDiagramIfVisible() {
-  if (!mermaidPreviewManager || !mermaidPreviewManager.isVisible) return
-  if (!appState?.model) return
-  mermaidPreviewManager.updateDiagram(appState.model)
-}
-
-function setControlsEnabled(enabled) {
-  startBtn.disabled = !enabled
-  modelSelect.disabled = !enabled
-  uploadBtn.disabled = !enabled
-  dropZone.style.pointerEvents = enabled ? 'auto' : 'none'
-  dropZone.style.opacity = enabled ? '1' : '0.5'
-  guiEditBtn.disabled = !enabled
-}
-
-function renderChoices() {
-  choicesContainer.innerHTML = ''
-
-  const currentSession = getCurrentSession()
-  if (!currentSession) {
-    const info = document.createElement('p')
-    info.textContent = 'セッションを開始すると選択肢が表示されます'
-    choicesContainer.appendChild(info)
-    return
-  }
-
-  const choices = getAvailableChoices(currentSession, appState.model)
-  if (!choices || choices.length === 0) {
-    const empty = document.createElement('p')
-    empty.textContent = '利用可能な選択肢はありません'
-    choicesContainer.appendChild(empty)
-    return
-  }
-
-  const list = document.createElement('div')
-  list.style.display = 'flex'
-  list.style.flexDirection = 'column'
-  list.style.gap = '0.5rem'
-
-  choices.forEach((choice) => {
-    const button = document.createElement('button')
-    button.textContent = formatChoiceLabel(choice)
-    button.addEventListener('click', () => {
-      try {
-        const currentSession = getCurrentSession()
-        if (currentSession) {
-          setCurrentSession(applyChoice(currentSession, appState.model, choice.id))
-          setStatus(`選択肢「${choice.text}」を適用しました`, 'success')
-          appendStoryFromCurrentNode()
-        }
-      } catch (err) {
-        console.error(err)
-        setStatus(`選択肢の適用に失敗しました: ${err?.message ?? err}`, 'warn')
-      }
-      renderState()
-      renderChoices()
-      renderStory()
-    })
-    list.appendChild(button)
-  })
-
-  choicesContainer.appendChild(list)
-}
-
-// Apply error boundaries to critical operations
-const safeStartSession = ErrorBoundary.wrap(async (modelName) => {
-  const model = await loadModel(modelName)
-  appState.model = model
-  startNewSession(appState.model)
-  setCurrentModelName(modelName)
-  initStory()
-  renderState()
-  renderChoices()
-  renderStory()
-  updateMermaidDiagramIfVisible()
-  Logger.info('Session started', { modelName, nodeCount: Object.keys(model.nodes).length })
-})
-
-const safeApplyChoice = ErrorBoundary.wrap(async (choiceId) => {
-  const currentSession = getCurrentSession()
-  if (!currentSession || !appState.model) throw new Error('セッションが開始されていません')
-  const nextSession = applyChoice(currentSession, appState.model, choiceId)
-  setCurrentSession(nextSession)
-  appendStoryFromCurrentNode()
-  renderState()
-  renderChoices()
-  renderStory()
-  updateMermaidDiagramIfVisible()
-  Logger.info('Choice applied', { choiceId, newNodeId: nextSession.nodeId })
-})
-
-const safeImportCsv = ErrorBoundary.wrap(async (file) => {
-  await importCsvFile(file)
-  Logger.info('CSV imported', { fileName: file.name, fileSize: file.size })
-})
-
-const safeGenerateNode = ErrorBoundary.wrap(async () => {
-  await generateNextNode()
-  Logger.info('Node generated via AI')
-})
-
-const safeParaphrase = ErrorBoundary.wrap(async () => {
-  await paraphraseCurrentText()
-  Logger.info('Text paraphrased via AI')
-})
-
-async function initAiProvider() {
-  if (!aiProviderInstance || aiConfig.provider !== aiProvider.value) {
-    try {
-      if (aiProvider.value === 'openai') {
-        if (!aiConfig.openai.apiKey) {
-          aiOutput.textContent = 'OpenAI APIキーを設定してください'
-          return
-        }
-        aiProviderInstance = createAIProvider({
-          provider: 'openai',
-          openai: aiConfig.openai
-        })
-      } else if (aiProvider.value === 'ollama') {
-        aiProviderInstance = createAIProvider({
-          provider: 'ollama',
-          ollama: aiConfig.ollama
-        })
-      } else {
-        aiProviderInstance = createAIProvider({ provider: 'mock' })
-      }
-      aiOutput.textContent = `${aiProvider.value}プロバイダーが初期化されました`
-    } catch (error) {
-      console.error('AIプロバイダー初期化エラー:', error)
-      aiOutput.textContent = `AIプロバイダーの初期化に失敗しました: ${error.message}`
-    }
-  }
-}
-
-async function generateNextNode() {
-  const currentSession = getCurrentSession()
-  if (!aiProviderInstance || !currentSession || !appState.model) {
-    aiOutput.textContent = '❌ モデルを読み込んでから実行してください'
-    return
-  }
-
-  // Disable buttons during generation
-  generateNextNodeBtn.disabled = true
-  paraphraseCurrentBtn.disabled = true
-  aiOutput.textContent = '⏳ 生成中...'
-
-  try {
-    const context = {
-      previousNodes: [], // 現在の実装では履歴を保持していない
-      currentNodeText: appState.model.nodes[currentSession.nodeId]?.text || '',
-      choiceText: '続き'
-    }
-
-    const startTime = Date.now()
-    const generatedText = await aiProviderInstance.generateNextNode(context)
-    const duration = ((Date.now() - startTime) / 1000).toFixed(2)
-    
-    aiOutput.textContent = `✅ 生成されたテキスト (${duration}秒):\n${generatedText}`
-    Logger.info('AI node generated', { duration, provider: aiConfig.provider })
-  } catch (error) {
-    console.error('ノード生成エラー:', error)
-    const errorMsg = error.message.includes('API error') 
-      ? `APIエラー: ${error.message}\nAPIキーを確認してください。`
-      : `生成に失敗しました: ${error.message}`
-    aiOutput.textContent = `❌ ${errorMsg}`
-    Logger.error('AI generation failed', { error: error.message, provider: aiConfig.provider })
-  } finally {
-    // Re-enable buttons
-    generateNextNodeBtn.disabled = false
-    paraphraseCurrentBtn.disabled = false
-  }
-}
-
-async function paraphraseCurrentTextUI() {
-  const currentSession = getCurrentSession()
-  if (!aiProviderInstance || !currentSession || !appState.model) {
-    aiOutput.textContent = '❌ モデルを読み込んでから実行してください'
-    return
-  }
-
-  const currentNode = appState.model.nodes[currentSession.nodeId]
-  if (!currentNode?.text) {
-    aiOutput.textContent = '❌ 現在のノードにテキストがありません'
-    return
-  }
-
-  // Disable buttons during generation
-  generateNextNodeBtn.disabled = true
-  paraphraseCurrentBtn.disabled = true
-  aiOutput.textContent = '⏳ 言い換え中...'
-
-  try {
-    const startTime = Date.now()
-    const paraphrases = await aiProviderInstance.paraphrase(currentNode.text, {
-      variantCount: 3,
-      // Prefer plain style here; designer lexicon defines phrasing
-      style: 'plain',
-      tone: 'neutral'
-    })
-    const duration = ((Date.now() - startTime) / 1000).toFixed(2)
-
-    aiOutput.textContent = `✅ 言い換え結果 (${duration}秒):\n${paraphrases.map((p, i) => `${i + 1}. ${p}`).join('\n')}`
-    Logger.info('AI paraphrase completed', { duration, provider: aiConfig.provider, variantCount: paraphrases.length })
-  } catch (error) {
-    console.error('言い換えエラー:', error)
-    const errorMsg = error.message.includes('API error') 
-      ? `APIエラー: ${error.message}\nAPIキーを確認してください。`
-      : `言い換えに失敗しました: ${error.message}`
-    aiOutput.textContent = `❌ ${errorMsg}`
-    Logger.error('AI paraphrase failed', { error: error.message, provider: aiConfig.provider })
-  } finally {
-    // Re-enable buttons
-    generateNextNodeBtn.disabled = false
-    paraphraseCurrentBtn.disabled = false
-  }
-}
->>>>>>> 9422f77a
-
-function startAutoSave() {
-  saveManager.startAutoSave()
-}
-
-function stopAutoSave() {
-  saveManager.stopAutoSave()
-}
-
-async function loadSampleModel(sampleId) {
-  const url = `/models/examples/${sampleId}.json`
-  const response = await fetch(url)
-  if (!response.ok) {
-    throw new Error(`モデルの読み込みに失敗しました (${response.status})`)
-  }
-  return response.json()
-}
-
-async function loadEntitiesCatalog() {
-  const url = '/models/entities/Entities.csv'
-  const response = await fetch(url)
-  if (!response.ok) {
-    throw new Error(`Entities.csv の読み込みに失敗しました (${response.status})`)
-  }
-  const text = await response.text()
-  return parseEntitiesCsv(text)
-}
-
-function parseEntitiesCsv(csvText) {
-  const lines = csvText.trim().split(/\r?\n/)
-  if (lines.length <= 1) {
-    return []
-  }
-
-  const headers = lines[0].split(',').map((h) => h.trim().toLowerCase())
-  const idx = {
-    id: headers.indexOf('id'),
-    brand: headers.indexOf('brand'),
-    description: headers.indexOf('description'),
-    cost: headers.indexOf('cost'),
-  }
-
-  return lines.slice(1)
-    .map((line) => line.split(',').map((cell) => cell.trim()))
-    .filter((cells) => cells[idx.id])
-    .map((cells) => ({
-      id: cells[idx.id] ?? '',
-      brand: cells[idx.brand] ?? '',
-      description: cells[idx.description] ?? '',
-      cost: Number.parseFloat(cells[idx.cost] ?? '0') || 0,
-    }))
-}
-
-startBtn.addEventListener('click', async () => {
-  const sampleId = modelSelect.value
-  setControlsEnabled(false)
-  setStatus(`サンプル ${sampleId} を読み込み中...`)
-
-  try {
-    const [model, entities] = await Promise.all([
-      loadSampleModel(sampleId),
-      loadEntitiesCatalog(),
-    ])
-
-    appState.model = model
-    startNewSession(appState.model)
-    setCurrentModelName(sampleId)
-    setStatus(`サンプル ${sampleId} を実行中`, 'success')
-    initStory()
-    startAutoSave() // Start auto-save when session begins
-  } catch (err) {
-    console.error(err)
-    clearSession()
-    stopAutoSave() // Stop auto-save when session ends
-    setStatus(`サンプルの初期化に失敗しました: ${err?.message ?? err}`, 'warn')
-  } finally {
-    setControlsEnabled(true)
-    renderState()
-    renderChoices()
-    renderStory()
-    updateMermaidDiagramIfVisible()
-  }
-})
-
-uploadBtn.addEventListener('click', () => {
-  fileInput.click()
-})
-
-fileInput.addEventListener('change', async (e) => {
-  const file = e.target.files[0]
-  if (!file) return
-  setControlsEnabled(false)
-  setStatus(`ファイル ${file.name} を読み込み中...`)
-
-  try {
-    const [model, entities] = await Promise.all([
-      loadCustomModel(file),
-      loadEntitiesCatalog(),
-    ])
-
-    appState.model = model
-    startNewSession(appState.model)
-    setCurrentModelName(file.name)
-    setStatus(`ファイル ${file.name} を実行中`, 'success')
-    initStory()
-  } catch (err) {
-    console.error(err)
-    clearSession()
-    stopAutoSave() // Stop auto-save when session ends
-    setStatus(`ファイルの初期化に失敗しました: ${err?.message ?? err}`, 'warn')
-  } finally {
-    setControlsEnabled(true)
-    renderState()
-    renderChoices()
-    updateMermaidDiagramIfVisible()
-  }
-})
-
-dropZone.addEventListener('dragover', (e) => {
-  e.preventDefault()
-  dropZone.style.backgroundColor = '#e0e0e0'
-})
-
-dropZone.addEventListener('drop', async (e) => {
-  e.preventDefault()
-  dropZone.style.backgroundColor = ''
-  const file = e.dataTransfer.files[0]
-  if (!file || !file.name.endsWith('.json')) {
-    setStatus('JSON ファイルをドロップしてください', 'warn')
-    return
-  }
-  setControlsEnabled(false)
-  setStatus(`ファイル ${file.name} を読み込み中...`)
-
-  try {
-    const [model, entities] = await Promise.all([
-      loadCustomModel(file),
-      loadEntitiesCatalog(),
-    ])
-
-    // Validate model
-    const validationErrors = validateModel(model.nodes)
-    if (validationErrors.length > 0) {
-      showErrors(validationErrors)
-      setStatus(`モデルにエラーがあります: ${validationErrors.length}件`, 'warn')
-      return
-    }
-
-    hideErrors()
-    appState.model = model
-    startNewSession(appState.model)
-    setCurrentModelName(file.name)
-    setStatus(`ファイル ${file.name} を実行中`, 'success')
-    initStory()
-    startAutoSave() // Start auto-save when session begins
-  } catch (err) {
-    console.error(err)
-    showErrors([err?.message ?? err])
-    clearSession()
-    stopAutoSave() // Stop auto-save when session ends
-    setStatus(`ファイルの初期化に失敗しました: ${err?.message ?? err}`, 'warn')
-  } finally {
-    setControlsEnabled(true)
-    renderState()
-    renderChoices()
-    renderStory()
-    updateMermaidDiagramIfVisible()
-  }
-})
-
-// Load advanced features setting
-const advancedEnabled = localStorage.getItem(ADVANCED_ENABLED_STORAGE_KEY) === 'true'
-if (enableAdvancedFeatures) {
-  enableAdvancedFeatures.checked = advancedEnabled
-  if (advancedEnabled) {
-    advancedTab.style.display = 'inline-block'
-  }
-  // Trigger change event to set up UI
-  enableAdvancedFeatures.dispatchEvent(new Event('change'))
-}
-
-// Tab event listeners
-function switchTab(tabName) {
-  // Hide all panels
-  storyPanel.classList.remove('active')
-  graphPanel.classList.remove('active')
-  debugPanel.classList.remove('active')
-  advancedPanel.classList.remove('active')
-  if (referencePanel) referencePanel.classList.remove('active')
-
-  // Remove active class from all tabs
-  storyTab.classList.remove('active')
-  graphTab.classList.remove('active')
-  debugTab.classList.remove('active')
-  advancedTab.classList.remove('active')
-  if (referenceTab) referenceTab.classList.remove('active')
-
-  // Show selected panel and activate tab
-  if (tabName === 'story') {
-    storyPanel.classList.add('active')
-    storyTab.classList.add('active')
-  } else if (tabName === 'graph') {
-    graphPanel.classList.add('active')
-    graphTab.classList.add('active')
-    graphManager.render()
-  } else if (tabName === 'debug') {
-    debugPanel.classList.add('active')
-    debugTab.classList.add('active')
-    debugManager.render()
-  } else if (tabName === 'reference') {
-    if (referencePanel) referencePanel.classList.add('active')
-    if (referenceTab) referenceTab.classList.add('active')
-    referenceManager.render()
-  } else if (tabName === 'advanced') {
-    advancedPanel.classList.add('active')
-    advancedTab.classList.add('active')
-    // Initialize key binding system
-    keyBindingManager.updateUI()
-  }
-}
-
-storyTab.addEventListener('click', () => switchTab('story'))
-graphTab.addEventListener('click', () => switchTab('graph'))
-debugTab.addEventListener('click', () => switchTab('debug'))
-if (referenceTab) referenceTab.addEventListener('click', () => switchTab('reference'))
-advancedTab.addEventListener('click', () => switchTab('advanced'))
-
-// Advanced features toggle
-if (enableAdvancedFeatures) {
-  enableAdvancedFeatures.addEventListener('change', (e) => {
-    const enabled = e.target.checked
-    const aiSettings = document.getElementById('aiSettings')
-    const keyBindingSettings = document.getElementById('keyBindingSettings')
-    const aiActions = document.getElementById('aiActions')
-    const lexiconEditor = document.getElementById('lexiconEditor')
-
-    if (enabled) {
-      aiSettings.style.display = 'block'
-      keyBindingSettings.style.display = 'block'
-      aiActions.style.display = 'block'
-      lexiconEditor.style.display = 'block'
-    } else {
-      aiSettings.style.display = 'none'
-      keyBindingSettings.style.display = 'none'
-      aiActions.style.display = 'none'
-      lexiconEditor.style.display = 'none'
-    }
-
-    // Save preference
-    localStorage.setItem(ADVANCED_ENABLED_STORAGE_KEY, enabled.toString())
-  })
-}
-
-guiEditBtn.addEventListener('click', () => {
-  if (!getCurrentSession()) {
-    setStatus('GUI編集するにはまずモデルを読み込んでください', 'warn')
-    return
-  }
-
-  // Hide all tab panels
-  storyPanel.classList.remove('active')
-  graphPanel.classList.remove('active')
-  debugPanel.classList.remove('active')
-  advancedPanel.classList.remove('active')
-  if (referencePanel) referencePanel.classList.remove('active')
-
-  // Show GUI edit mode
-  guiEditorManager.renderNodeList()
-  guiEditMode.style.display = 'block'
-  setControlsEnabled(false)
-})
-
-function initAIProviderInstance() {
-  if (!aiProviderInstance) {
-    aiProviderInstance = createAIProvider(aiConfig)
-  }
-}
-
-async function generateNextNodeUI() {
-  if (!aiProviderInstance) {
-    initAIProviderInstance()
-  }
-
-  const currentSession = getCurrentSession()
-  if (!currentSession || !appState.model) {
-    setStatus('まずモデルを読み込んでセッションを開始してください', 'warn')
-    return
-  }
-
-  const currentNode = appState.model.nodes[currentSession.nodeId]
-  if (!currentNode) {
-    setStatus('現在のノードが見つかりません', 'error')
-    return
-  }
-
-  // Disable button during generation
-  generateNextNodeBtn.disabled = true
-  generateNextNodeBtn.textContent = '生成中...'
-
-  try {
-    setStatus('AIで次のノードを生成中...', 'info')
-
-    // Prepare context for AI generation
-    const context = {
-      previousNodes: appState.storyLog.slice(-3).map(text => ({ id: 'previous', text })), // Last 3 story entries
-      currentNodeText: currentNode.text,
-      choiceText: '次のシーンへ進む' // Default choice text
-    }
-
-    const generatedText = await aiProviderInstance.generateNextNode(context)
-
-    // Create new node with AI-generated content
-    const newNodeId = `ai_generated_${Date.now()}`
-    const newChoiceId = `c_ai_${Date.now()}`
-
-    // Add AI-generated node to model
-    appState.model.nodes[newNodeId] = {
-      id: newNodeId,
-      text: generatedText,
-      choices: [
-        {
-          id: newChoiceId,
-          text: '続ける',
-          target: newNodeId // Loop back to self for now (can be edited later)
-        }
-      ]
-    }
-
-    // Update current node's choice to point to new node
-    const currentChoices = currentNode.choices || []
-    if (currentChoices.length > 0) {
-      // Update the first choice to point to AI-generated node
-      currentChoices[0].target = newNodeId
-    } else {
-      // Add new choice if none exist
-      currentNode.choices = [{
-        id: newChoiceId,
-        text: 'AI生成シーンへ',
-        target: newNodeId
-      }]
-    }
-
-    setStatus(`AIで新しいノードを生成しました: ${newNodeId}`, 'success')
-    aiOutput.textContent = `生成されたテキスト:\n${generatedText}`
-
-    // Optionally update graph if visible
-    if (graphPanel.classList.contains('active')) {
-      graphManager.render()
-    }
-
-  } catch (error) {
-    console.error('AI generation error:', error)
-    setStatus(`AI生成に失敗しました: ${error.message}`, 'error')
-    aiOutput.textContent = `エラー: ${error.message}`
-  } finally {
-    generateNextNodeBtn.disabled = false
-    generateNextNodeBtn.textContent = '次のノードを生成'
-  }
-}
-
-function renderNodeList() {
-  const fragment = document.createDocumentFragment()
-  for (const [nodeId, node] of Object.entries(appState.model.nodes)) {
-    const nodeDiv = document.createElement('div')
-    nodeDiv.className = 'node-editor'
-    nodeDiv.innerHTML = `
-      <h3>ノード: ${nodeId}</h3>
-      <label>テキスト: <input type="text" value="${(node.text || '').replace(/"/g, '&quot;')}" data-node-id="${nodeId}" data-field="text"></label>
-      <h4>選択肢</h4>
-      <div class="choices-editor" data-node-id="${nodeId}"></div>
-      <button class="add-choice-btn" data-node-id="${nodeId}">選択肢を追加</button>
-      <button class="delete-node-btn" data-node-id="${nodeId}">ノードを削除</button>
-    `
-    fragment.appendChild(nodeDiv)
-  }
-  nodeList.innerHTML = ''
-  nodeList.appendChild(fragment)
-
-  // Render choices after DOM is updated
-  for (const [nodeId] of Object.entries(appState.model.nodes)) {
-    renderChoicesForNode(nodeId)
-  }
-}
-
-function renderChoicesForNode(nodeId) {
-  const node = appState.model.nodes[nodeId]
-  const choicesDiv = nodeList.querySelector(`.choices-editor[data-node-id="${nodeId}"]`)
-  if (!choicesDiv) {
-    console.warn(`Choices editor not found for node ${nodeId}`)
-    return
-  }
-
-  if (!node.choices || node.choices.length === 0) {
-    choicesDiv.innerHTML = '<p>選択肢なし</p>'
-    return
-  }
-
-  const fragment = document.createDocumentFragment()
-  node.choices.forEach((choice, index) => {
-    const choiceDiv = document.createElement('div')
-    choiceDiv.className = 'choice-editor'
-    choiceDiv.innerHTML = `
-      <label>テキスト: <input type="text" value="${(choice.text || '').replace(/"/g, '&quot;')}" data-node-id="${nodeId}" data-choice-index="${index}" data-field="text"></label>
-      <label>ターゲット: <input type="text" value="${choice.target || ''}" data-node-id="${nodeId}" data-choice-index="${index}" data-field="target"></label>
-      <button class="paraphrase-btn" data-node-id="${nodeId}" data-choice-index="${index}">言い換え</button>
-      <button class="delete-choice-btn" data-node-id="${nodeId}" data-choice-index="${index}">削除</button>
-    `
-    fragment.appendChild(choiceDiv)
-  })
-  choicesDiv.innerHTML = ''
-  choicesDiv.appendChild(fragment)
-}
-
-addNodeBtn.addEventListener('click', () => {
-  const nodeId = prompt('新しいノードIDを入力してください:')
-  if (nodeId && !appState.model.nodes[nodeId]) {
-    appState.model.nodes[nodeId] = { id: nodeId, text: '新しいノード', choices: [] }
-    renderNodeList()
-  }
-})
-
-previewBtn.addEventListener('click', () => {
-  if (!appState.model) return
-  let current = appState.model.startNode
-  let story = ''
-  const visited = new Set()
-  while (current && !visited.has(current)) {
-    visited.add(current)
-    const node = appState.model.nodes[current]
-    if (node?.text) story += node.text + '\n\n'
-    if (node?.choices?.length === 1) {
-      current = node.choices[0].target
-    } else {
-      break
-    }
-  }
-  alert('小説プレビュー:\n\n' + story)
-})
-
-downloadBtn.addEventListener('click', () => {
-  if (!appState.model) return
-  const json = JSON.stringify(appState.model, null, 2)
-  const blob = new Blob([json], { type: 'application/json' })
-  const url = URL.createObjectURL(blob)
-  const a = document.createElement('a')
-  a.href = url
-  a.download = 'model.json'
-  document.body.appendChild(a)
-  a.click()
-  document.body.removeChild(a)
-  URL.revokeObjectURL(url)
-})
-
-// Story log helpers
-function initStory() {
-  appState.storyLog = []
-  appendStoryFromCurrentNode()
-}
-
-function appendStoryFromCurrentNode() {
-  const currentSession = getCurrentSession()
-  const node = appState.model?.nodes?.[currentSession?.nodeId]
-  if (node?.text && currentSession) {
-    const resolvedText = resolveVariables(node.text, currentSession, appState.model)
-    appState.storyLog.push(resolvedText)
-  }
-}
-
-function renderStory() {
-  if (!storyView) return
-
-  // Performance optimization: Virtual scrolling for long stories
-  const maxVisibleEntries = 50
-  const shouldVirtualize = appState.storyLog.length > maxVisibleEntries
-
-  let visibleEntries
-  let startIndex = 0
-
-  if (shouldVirtualize) {
-    // Show the most recent entries by default
-    startIndex = Math.max(0, appState.storyLog.length - maxVisibleEntries)
-    visibleEntries = appState.storyLog.slice(startIndex)
-  } else {
-    visibleEntries = appState.storyLog
-  }
-
-  storyView.textContent = visibleEntries.join('\n\n')
-
-  // Add virtualization indicator
-  if (shouldVirtualize) {
-    const indicator = document.createElement('div')
-    indicator.className = 'virtualization-indicator'
-    indicator.textContent = `... (${startIndex} 件の古いエントリが非表示) ...`
-    indicator.style.cssText = `
-      text-align: center;
-      padding: 1rem;
-      color: #666;
-      font-style: italic;
-      border-top: 1px solid #e5e7eb;
-      margin-top: 1rem;
-    `
-
-    // Insert at the beginning
-    storyView.insertBefore(indicator, storyView.firstChild)
-
-    // Add scroll handler for lazy loading more content
-    let scrollTimeout
-    const handleScroll = () => {
-      clearTimeout(scrollTimeout)
-      scrollTimeout = setTimeout(() => {
-        if (storyView.scrollTop === 0 && startIndex > 0) {
-          // Load more content when scrolled to top
-          const additionalEntries = Math.min(20, startIndex)
-          const newStartIndex = startIndex - additionalEntries
-          const newVisibleEntries = appState.storyLog.slice(newStartIndex, startIndex + maxVisibleEntries)
-
-          storyView.textContent = newVisibleEntries.join('\n\n')
-
-          // Update indicator
-          const newIndicator = indicator.cloneNode(true)
-          newIndicator.textContent = `... (${newStartIndex} 件の古いエントリが非表示) ...`
-          storyView.insertBefore(newIndicator, storyView.firstChild)
-
-          startIndex = newStartIndex
-
-          // Scroll to show newly loaded content
-          storyView.scrollTop = 50
-        }
-      }, 100)
-    }
-
-    storyView.addEventListener('scroll', handleScroll)
-  }
-}
-
-// CSVプレビューモーダル
-confirmImportBtn.addEventListener('click', async () => {
-  const file = csvFileInput.files[0]
-  if (!file) return
-  hideCsvPreview()
-  await safeImportCsv(file)
-})
-
-cancelPreviewBtn.addEventListener('click', () => {
-  hideCsvPreview()
-})
-
-saveGuiBtn.addEventListener('click', () => {
-  try {
-    // Validate model before saving
-    const validationErrors = validateModel(appState.model.nodes)
-    if (validationErrors.length > 0) {
-      showErrors(validationErrors)
-      setStatus(`モデルにエラーがあります: ${validationErrors.length}件`, 'warn')
-      return
-    }
-
-    hideErrors()
-    // Restart session with current model
-    startNewSession(appState.model)
-    setCurrentModelName('gui-edited')
-    guiEditMode.style.display = 'none'
-
-    // Show story panel
-    storyPanel.classList.add('active')
-
-    setStatus('GUI編集を保存しました', 'success')
-    setControlsEnabled(true)
-    renderState()
-    renderChoices()
-    storyManager.initStory()
-    storyManager.renderStory()
-  } catch (err) {
-    showErrors([err?.message ?? err])
-    setStatus(`GUI保存に失敗しました: ${err?.message ?? err}`, 'warn')
-  }
-})
-
-cancelGuiBtn.addEventListener('click', () => {
-  guiEditMode.style.display = 'none'
-  
-  // Show story panel
-  storyPanel.classList.add('active')
-  
-  setControlsEnabled(true)
-})
-
-// 言い換えイベント（非AI）
-nodeList.addEventListener('click', (e) => {
-  if (e.target.classList.contains('rename-node-btn')) {
-    const nodeId = e.target.dataset.nodeId
-    const input = nodeList.querySelector(
-      `input[data-node-id="${nodeId}"][data-field="id"]`,
-    )
-    if (!input) {
-      setStatus('ノードID入力欄が見つかりません', 'error')
-      return
-    }
-    guiEditorManager.renameNodeId(nodeId, input.value)
-  }
-
-  if (e.target.classList.contains('paraphrase-btn')) {
-    const nodeId = e.target.dataset.nodeId
-    const choiceIndex = e.target.dataset.choiceIndex
-    const input = nodeList.querySelector(
-      `input[data-node-id="${nodeId}"][data-choice-index="${choiceIndex}"][data-field="text"]`,
-    )
-    if (!input) return
-
-    try {
-      // 複数のバリアントを生成（デザイナー辞書を使用）
-      const variants = lexiconManager.paraphrase(input.value, { variantCount: 3 })
-      if (variants.length === 0) {
-        setStatus('言い換えバリアントを生成できませんでした', 'warn')
-        return
-      }
-
-      // バリアント選択モーダルを表示
-      guiEditorManager.showParaphraseVariants(input, variants)
-    } catch (err) {
-      console.error('言い換えエラー:', err)
-      setStatus(`言い換えに失敗しました: ${err?.message ?? err}`, 'warn')
-    }
-  }
-  if (e.target.classList.contains('add-choice-btn')) {
-    const nodeId = e.target.dataset.nodeId
-    guiEditorManager.addChoice(nodeId)
-  }
-
-  if (e.target.classList.contains('delete-node-btn')) {
-    const nodeId = e.target.dataset.nodeId
-    guiEditorManager.deleteNode(nodeId)
-  }
-
-  if (e.target.classList.contains('delete-choice-btn')) {
-    const nodeId = e.target.dataset.nodeId
-    const choiceIndex = parseInt(e.target.dataset.choiceIndex)
-    guiEditorManager.deleteChoice(nodeId, choiceIndex)
-  }
-})
-
-// 入力変更でモデル更新
-nodeList.addEventListener('input', (e) => {
-  guiEditorManager.updateModelFromInput(e.target)
-})
-
-// フォーカス外れ時にもモデル更新（フォールバック）
-nodeList.addEventListener('blur', (e) => {
-  if (e.target.tagName === 'INPUT') {
-    guiEditorManager.updateModelFromInput(e.target)
-  }
-}, true)
-
-function showVariableEditor() {
-  const currentSession = getCurrentSession()
-  if (!currentSession) {
-    setStatus('セッションを開始してください', 'warn')
-    return
-  }
-
-  const variables = currentSession.variables || {}
-  const varKeys = Object.keys(variables)
-  
-  let message = '変数を編集してください (key=value の形式で入力)\n\n現在の変数:\n'
-  message += varKeys.length > 0 ? varKeys.map(key => `${key}=${variables[key]}`).join('\n') : 'なし'
-  message += '\n\n新しい変数を追加または既存の変数を編集 (空行でスキップ):'
-  
-  const input = prompt(message)
-  if (input === null) return // Cancelled
-  
-  const newVariables = { ...variables }
-  
-  if (input.trim()) {
-    const parts = input.split('=')
-    if (parts.length === 2) {
-      const key = parts[0].trim()
-      const value = parts[1].trim()
-      if (key) {
-        newVariables[key] = value
-        setStatus(`変数 ${key} を ${value} に設定しました`, 'success')
-      } else {
-        setStatus('変数キーが無効です', 'warn')
-        return
-      }
-    } else {
-      setStatus('形式が正しくありません (key=value)', 'warn')
-      return
-    }
-  }
-  
-  // Update session
-  const updatedSession = { ...currentSession, variables: newVariables }
-  setCurrentSession(updatedSession)
-  renderState()
-  renderDebugInfo()
-}
-
-// トップレベルのプレビュー/ダウンロード
-previewTopBtn.addEventListener('click', () => {
-  if (!appState.model) {
-    setStatus('まずモデルを読み込んでください', 'warn')
-    return
-  }
-  let current = appState.model.startNode
-  let story = ''
-  const visited = new Set()
-  while (current && !visited.has(current)) {
-    visited.add(current)
-    const node = appState.model.nodes[current]
-    if (node?.text) story += node.text + '\n\n'
-    if (node?.choices?.length === 1) current = node.choices[0].target
-    else break
-  }
-  storyPreviewContent.textContent = story
-  storyPreviewModal.classList.add('show')
-})
-
-// Close story preview modal
-closePreviewBtn.addEventListener('click', () => {
-  storyPreviewModal.classList.remove('show')
-})
-
-toggleSidebarBtn.addEventListener('click', () => {
-  storyContent.classList.toggle('sidebar-hidden')
-})
-
-downloadTopBtn.addEventListener('click', () => {
-  if (!appState.model) {
-    setStatus('まずモデルを読み込んでください', 'warn')
-    return
-  }
-  const json = JSON.stringify(appState.model, null, 2)
-  const blob = new Blob([json], { type: 'application/json' })
-  const url = URL.createObjectURL(blob)
-  const a = document.createElement('a')
-  a.href = url
-  const modelName = getCurrentModelName()
-  a.download = modelName ? `${modelName}.json` : 'model.json'
-  document.body.appendChild(a)
-  a.click()
-  document.body.removeChild(a)
-  URL.revokeObjectURL(url)
-})
-
-// ============================================================================
-// Save/Load System (via SaveManager)
-// ============================================================================
-
-// SaveManager instance will be initialized later with proper dependencies
-const saveManager = new SaveManager()
-
-// Legacy function wrappers for backward compatibility
-function renderSaveSlots() {
-  saveManager.renderSlots()
-}
-
-function startAutoSave() {
-  saveManager.startAutoSave()
-}
-
-function stopAutoSave() {
-  saveManager.stopAutoSave()
-}
-
-// ============================================================================
-// 言い換えバリアント選択モーダル
-// ============================================================================
-
-let currentParaphraseTarget = null
-
-// ============================================================================
-// Batch Edit Manager
-// ============================================================================
-
-const batchEditManager = {
-  openModal() {
-    if (guiEditMode.style.display === 'none') {
-      setStatus('GUI編集モードでのみ使用可能です', 'warn')
-      return
-    }
-    batchEditModal.style.display = 'flex'
-    batchEditModal.classList.add('show')
-  },
-
-  closeModal() {
-    batchEditModal.style.display = 'none'
-    batchEditModal.classList.remove('show')
-  },
-
-  applyTextReplace() {
-    const search = searchText.value.trim()
-    const replace = replaceText.value.trim()
-    
-    if (!search) {
-      setStatus('検索テキストを入力してください', 'warn')
-      return
-    }
-    
-    let replacedCount = 0
-    for (const nodeId in _model.nodes) {
-      const node = _model.nodes[nodeId]
-      if (node.text && node.text.includes(search)) {
-        node.text = node.text.replaceAll(search, replace)
-        replacedCount++
-      }
-    }
-    
-    if (replacedCount > 0) {
-      this.refreshUI()
-      setStatus(`${replacedCount}個のノードテキストを置換しました`, 'success')
-    } else {
-      setStatus('該当するテキストが見つかりませんでした', 'info')
-    }
-  },
-
-  applyChoiceReplace() {
-    const search = choiceSearchText.value.trim()
-    const replace = choiceReplaceText.value.trim()
-    
-    if (!search) {
-      setStatus('検索テキストを入力してください', 'warn')
-      return
-    }
-    
-    let replacedCount = 0
-    for (const nodeId in _model.nodes) {
-      const node = _model.nodes[nodeId]
-      if (node.choices) {
-        for (const choice of node.choices) {
-          if (choice.text && choice.text.includes(search)) {
-            choice.text = choice.text.replaceAll(search, replace)
-            replacedCount++
-          }
-        }
-      }
-    }
-    
-    if (replacedCount > 0) {
-      this.refreshUI()
-      setStatus(`${replacedCount}個の選択肢テキストを置換しました`, 'success')
-    } else {
-      setStatus('該当するテキストが見つかりませんでした', 'info')
-    }
-  },
-
-  applyTargetReplace() {
-    const oldTarget = oldTargetText.value.trim()
-    const newTarget = newTargetText.value.trim()
-    
-    if (!oldTarget || !newTarget) {
-      setStatus('変更元と変更先のノードIDを入力してください', 'warn')
-      return
-    }
-    
-    if (!_model.nodes[newTarget]) {
-      setStatus('変更先のノードが存在しません', 'warn')
-      return
-    }
-    
-    let replacedCount = 0
-    for (const nodeId in _model.nodes) {
-      const node = _model.nodes[nodeId]
-      if (node.choices) {
-        for (const choice of node.choices) {
-          if (choice.target === oldTarget) {
-            choice.target = newTarget
-            replacedCount++
-          }
-        }
-      }
-    }
-    
-    if (replacedCount > 0) {
-      this.refreshUI()
-      setStatus(`${replacedCount}個のターゲットを変更しました`, 'success')
-    } else {
-      setStatus('該当するターゲットが見つかりませんでした', 'info')
-    }
-  },
-
-  refreshUI() {
-    renderNodeList()
-  }
-}
-
-function checkForDraftModel() {
-  const draftData = localStorage.getItem(DRAFT_MODEL_STORAGE_KEY)
-  if (!draftData) return
-
-  try {
-    const draft = JSON.parse(draftData)
-    if (confirm('未保存のドラフトモデルが見つかりました。読み込みますか？')) {
-      // Restore model and session using centralized state
-      appState.model = draft.model
-      startNewSession(appState.model)
-      setCurrentModelName(draft.modelName || 'draft')
-      appState.storyLog = draft.storyLog || []
-
-      setStatus('ドラフトモデルを読み込みました', 'success')
-      renderState()
-      renderChoices()
-      storyManager.renderStory()
-      renderDebugInfo()
-    }
-  } catch (error) {
-    console.warn('Failed to load draft model:', error)
-  } finally {
-    // Clear draft after handling (success or failure)
-    localStorage.removeItem(DRAFT_MODEL_STORAGE_KEY)
-  }
-}
-
-// モーダルイベントリスナー
-document.getElementById('cancelParaphraseBtn').removeEventListener('click', () => guiEditorManager.hideParaphraseModal())
-
-// モーダル外クリックで閉じる
-document.getElementById('paraphraseModal').removeEventListener('click', (e) => {
-  if (e.target.id === 'paraphraseModal') {
-    guiEditorManager.hideParaphraseModal()
-  }
-})
-
-// Initialize status and check for draft model on load
-initLexiconUI()
-checkForDraftModel()
-setStatus('初期化完了 - モデルを読み込んでください', 'info')
-
-// Batch edit event listeners
-if (batchEditBtn) batchEditBtn.addEventListener('click', () => guiEditorManager.getBatchEditManager().openModal())
-if (applyTextReplaceBtn) applyTextReplaceBtn.addEventListener('click', () => guiEditorManager.getBatchEditManager().applyTextReplace())
-if (applyChoiceReplaceBtn) applyChoiceReplaceBtn.addEventListener('click', () => guiEditorManager.getBatchEditManager().applyChoiceReplace())
-if (applyTargetReplaceBtn) applyTargetReplaceBtn.addEventListener('click', () => guiEditorManager.getBatchEditManager().applyTargetReplace())
-if (closeBatchEditBtn) closeBatchEditBtn.addEventListener('click', () => guiEditorManager.getBatchEditManager().closeModal())
-
-// ===========================
-// Color Palette Event Listeners
-// ===========================
-const themeBtn = document.getElementById('themeBtn')
-// ===========================
-// Quick Node Creation
-// ===========================
-// NOTE: NODE_TEMPLATES is imported from constants.js
-
-if (createQuickNodeBtn) {
-  createQuickNodeBtn.addEventListener('click', () => guiEditorManager.createQuickNode())
-}
-
-// Add keyboard shortcut: N key for quick node creation (in GUI edit mode)
-document.addEventListener('keydown', (e) => {
-  if (e.target.tagName === 'INPUT' || e.target.tagName === 'TEXTAREA') return
-  
-  if (e.key.toLowerCase() === 'n' && guiEditMode && guiEditMode.style.display !== 'none') {
-    e.preventDefault()
-    guiEditorManager.openQuickNodeModal()
-  }
-})
-
-// Batch Choice Edit
-// ===========================
-function openBatchChoiceModal() {
-  const modal = document.getElementById('batchChoiceModal')
-  const nodeSelect = document.getElementById('batchNodeSelect')
-  
-  // Populate node list
-  nodeSelect.innerHTML = '<option value="">ノードを選択...</option>'
-  Object.keys(_model.nodes).forEach(nodeId => {
-    const option = document.createElement('option')
-    option.value = nodeId
-    option.textContent = `${nodeId} - ${_model.nodes[nodeId].text?.substring(0, 30) || '(テキストなし)'}`
-    nodeSelect.appendChild(option)
-  })
-  
-  modal.style.display = 'flex'
-  modal.classList.add('show')
-}
-
-// Event listeners for batch choice edit
-const batchNodeSelect = document.getElementById('batchNodeSelect')
-const batchCondition = document.getElementById('batchCondition')
-const batchEffect = document.getElementById('batchEffect')
-const batchConditionText = document.getElementById('batchConditionText')
-const batchEffectText = document.getElementById('batchEffectText')
-const cancelBatchChoiceBtn = document.getElementById('cancelBatchChoiceBtn')
-const applyBatchChoiceBtn = document.getElementById('applyBatchChoiceBtn')
-
-if (batchNodeSelect) {
-  batchNodeSelect.addEventListener('change', () => guiEditorManager.updateBatchChoiceList())
-}
-
-if (batchCondition) {
-  batchCondition.addEventListener('change', (e) => {
-    batchConditionText.disabled = !e.target.checked
-  })
-}
-
-if (batchEffect) {
-  batchEffect.addEventListener('change', (e) => {
-    batchEffectText.disabled = !e.target.checked
-  })
-}
-
-if (cancelBatchChoiceBtn) {
-  cancelBatchChoiceBtn.addEventListener('click', () => {
-    document.getElementById('batchChoiceModal').style.display = 'none'
-    document.getElementById('batchChoiceModal').classList.remove('show')
-  })
-}
-
-if (applyBatchChoiceBtn) {
-  applyBatchChoiceBtn.addEventListener('click', () => guiEditorManager.applyBatchChoice())
-}
-
-// Add button listeners for quick node and batch choice
-const quickNodeBtn = document.getElementById('quickNodeBtn')
-const batchChoiceBtn = document.getElementById('batchChoiceBtn')
-
-if (quickNodeBtn) {
-  quickNodeBtn.addEventListener('click', () => guiEditorManager.openQuickNodeModal())
-}
-
-if (batchChoiceBtn) {
-  batchChoiceBtn.addEventListener('click', () => guiEditorManager.openBatchChoiceModal())
-}
-
-// ============================================================================
-// Module Initialization
-// ============================================================================
-
-// Initialize modules
-const appState = new AppState()
-const dom = new DOMManager()
-const eventManager = new EventManager()
-const storyManager = new StoryManager(appState)
-const graphManager = new GraphManager(appState)
-const debugManager = new DebugManager(appState)
-const guiEditorManager = new GuiEditorManager(appState)
-const referenceManager = new ReferenceManager()
-const csvManager = new CsvManager(appState)
-const aiManager = new AiManager(appState)
-const lexiconManager = new LexiconManager()
-const themeManager = new ThemeManager()
-const validationPanel = new ValidationPanel(appState)
-<<<<<<< HEAD
-const lexiconUIManager = new LexiconUIManager()
-const keyBindingUIManager = new KeyBindingUIManager()
-=======
-const mermaidPreviewManager = new MermaidPreviewManager()
->>>>>>> 9422f77a
-
-// Initialize story manager
-storyManager.initialize(document.getElementById('storyPanel'))
-
-// Initialize graph manager
-graphManager.initialize(document.getElementById('graphSvg'))
-
-// Initialize debug manager
-debugManager.initialize(
-  document.getElementById('flagsDisplay'),
-  document.getElementById('resourcesDisplay'),
-  document.getElementById('variablesDisplay'),
-  document.getElementById('reachableNodes')
-)
-
-// Initialize validation panel
-validationPanel.initialize(
-  document.getElementById('validationContainer'),
-  (nodeId) => {
-    // Navigate to node in GUI editor when clicked
-    if (guiEditMode && guiEditMode.classList.contains('active')) {
-      const nodeCard = document.querySelector(`[data-node-id="${nodeId}"]`)
-      if (nodeCard) {
-        nodeCard.scrollIntoView({ behavior: 'smooth', block: 'center' })
-        nodeCard.classList.add('highlight')
-        setTimeout(() => nodeCard.classList.remove('highlight'), 2000)
-      }
-    }
-  }
-)
-
-// Initialize Mermaid preview manager
-mermaidPreviewManager.initialize(document.querySelector('.app-container'))
-
-// Validation button event listener
-const runValidationBtn = document.getElementById('runValidationBtn')
-if (runValidationBtn) {
-  runValidationBtn.addEventListener('click', () => {
-    const summary = validationPanel.validateAndRender()
-    if (summary) {
-      if (summary.errors > 0) {
-        setStatus(`検証完了: ${summary.errors}件のエラー、${summary.warnings}件の警告`, 'error')
-      } else if (summary.warnings > 0) {
-        setStatus(`検証完了: ${summary.warnings}件の警告`, 'warn')
-      } else {
-        setStatus('検証完了: 問題は検出されませんでした', 'success')
-      }
-    }
-  })
-}
-
-saveManager.initialize({
-  appState,
-  setStatus,
-  uiCallbacks: {
-    renderState,
-    renderChoices,
-    renderStory,
-    renderDebugInfo
-  },
-  saveSlotsContainer: saveSlots
-})
-
-// Extend SaveManager UI updates to refresh Mermaid preview after load
-const originalSaveManagerUpdateUI = saveManager.updateUI.bind(saveManager)
-saveManager.updateUI = function () {
-  originalSaveManagerUpdateUI()
-  updateMermaidDiagramIfVisible()
-}
-
-// Initialize KeyBindingManager
-keyBindingManager.initialize({
-  setStatus,
-  handlers: keyBindingHandlers,
-  uiElements: {
-    inventoryKey,
-    debugKey,
-    graphKey,
-    storyKey,
-    aiKey,
-    mermaidKey,
-    keyBindingDisplay
-  },
-  guiEditMode,
-  saveGuiBtn
-})
-
-// Key binding UI event listeners
-if (saveKeyBindings) {
-  saveKeyBindings.addEventListener('click', () => keyBindingManager.save())
-}
-if (resetKeyBindings) {
-  resetKeyBindings.addEventListener('click', () => keyBindingManager.reset())
-}
-
-// Initialize GUI editor manager
-guiEditorManager.initialize(
-  document.getElementById('nodeList'),
-  document.getElementById('guiEditMode'),
-  document.getElementById('batchEditModal'),
-  document.getElementById('quickNodeModal'),
-  document.getElementById('batchChoiceModal'),
-  document.getElementById('paraphraseModal')
-)
-
-// Initialize reference manager
-referenceManager.initialize(
-  document.getElementById('referenceToc'),
-  document.getElementById('referenceContent')
-)
-
-// Initialize CSV manager
-csvManager.initialize(
-  document.getElementById('csvImportModal'),
-  document.getElementById('csvExportModal')
-)
-
-// Initialize AI manager
-aiManager.initialize(
-  document.getElementById('aiOutput'),
-  document.getElementById('generateNextNodeBtn'),
-  document.getElementById('paraphraseCurrentBtn')
-)
-
-// Initialize lexicon manager
-lexiconManager.initialize()
-
-// Initialize lexicon UI manager
-lexiconUIManager.initialize(lexiconManager, setStatus)
-lexiconUIManager.initUI()
-
-// Initialize theme manager (palette UI and saved theme)
-setupThemeEventListeners(themeManager)
-themeManager.loadSavedPalette()
-
-// Set up graph control event listeners
-if (fitGraphBtn) {
-  fitGraphBtn.onclick = () => graphManager.fitToView()
-}
-if (resetGraphBtn) {
-  resetGraphBtn.onclick = () => graphManager.reset()
-}
-if (graphSettingsBtn) {
-  graphSettingsBtn.onclick = () => {
-    const graphSettings = document.getElementById('graphSettings')
-    graphSettings.style.display = graphSettings.style.display === 'none' ? 'block' : 'none'
-  }
-}
-if (nodeShape) {
-  nodeShape.onchange = () => graphManager.setNodeShape(nodeShape.value)
-}
-if (fontSize) {
-  fontSize.oninput = () => graphManager.setFontSize(parseInt(fontSize.value))
-}
-if (showConditions) {
-  showConditions.onchange = () => graphManager.setShowConditions(showConditions.checked)
-}
-if (saveGraphPreset) {
-  saveGraphPreset.onclick = () => {
-    if (graphManager.savePreset()) {
-      setStatus('グラフプリセットを保存しました', 'success')
-    } else {
-      setStatus('プリセットの保存に失敗しました', 'warn')
-    }
-  }
-}
-if (loadGraphPreset) {
-  loadGraphPreset.onclick = () => {
-    if (graphManager.loadPreset()) {
-      setStatus('グラフプリセットを読み込みました', 'success')
-    } else {
-      setStatus('保存されたプリセットがありません', 'warn')
-    }
-  }
-}
-
-// CSV import/export event listeners
-if (importCsvBtn) {
-  importCsvBtn.addEventListener('click', () => {
-    csvManager.showCsvImportModal()
-  })
-}
-
-if (exportCsvBtn) {
-  exportCsvBtn.addEventListener('click', () => {
-    csvManager.showCsvExportModal()
-  })
-}
-
-if (refreshSavesBtn) {
-  refreshSavesBtn.addEventListener('click', () => {
-    renderSaveSlots()
-  })
-}
-
-// GUI Edit Mode Toggle
-if (guiEditBtn) {
-  guiEditBtn.addEventListener('click', () => {
-    if (!appState.model) {
-      setStatus('まずモデルを読み込んでください', 'warn')
-      return
-    }
-    
-    const isCurrentlyEditing = guiEditMode.style.display !== 'none'
-    
-    if (isCurrentlyEditing) {
-      // Exit GUI edit mode
-      guiEditMode.style.display = 'none'
-      guiEditBtn.textContent = '編集'
-      guiEditBtn.innerHTML = '<svg class="icon icon-sm"><use href="#icon-edit"></use></svg>編集'
-      setStatus('GUI編集モードを終了しました')
-    } else {
-      // Enter GUI edit mode
-      guiEditMode.style.display = 'block'
-      guiEditBtn.textContent = '閲覧'
-      guiEditBtn.innerHTML = '<svg class="icon icon-sm"><use href="#icon-eye"></use></svg>閲覧'
-      guiEditorManager.nodeRenderer.renderNodeList()
-      setStatus('GUI編集モードを開始しました', 'success')
-    }
-  })
-}
+﻿// Handle potential IDE extension conflicts (e.g., migrationWizard.js errors)
+try {
+  // Check if we're in an IDE environment that might have conflicting scripts
+  if (typeof window !== 'undefined' && window.location.hostname === 'localhost') {
+    // Log IDE environment info for debugging (Logger will be available after initialization)
+    console.info('Web Tester loaded in IDE environment', {
+      userAgent: navigator.userAgent,
+      hasMigrationWizard: typeof window.migrationWizard !== 'undefined'
+    })
+  }
+} catch (error) {
+  console.warn('IDE environment check failed', { error: error.message })
+}
+
+// Import required functions from engine
+import {
+  createAIProvider,
+  startSession,
+  getAvailableChoices,
+  applyChoice,
+  chooseParaphrase,
+  paraphraseJa,
+  getParaphraseLexicon,
+  setParaphraseLexicon,
+} from '../../packages/engine-ts/dist/browser.js'
+
+// Import local modules
+import { ThemeManager, setupThemeEventListeners } from './src/ui/theme.js'
+import { AppState } from './src/core/state.js'
+import { DOMManager } from './src/ui/dom.js'
+import { EventManager } from './src/ui/events.js'
+import { StoryManager } from './src/ui/story.js'
+import { GraphManager } from './src/ui/graph.js'
+import { DebugManager } from './src/ui/debug.js'
+import { GuiEditorManager } from './src/ui/gui-editor.js'
+import { ReferenceManager } from './src/ui/reference.js'
+import { CsvManager } from './src/ui/csv.js'
+import { AiManager } from './src/ui/ai.js'
+import { LexiconManager } from './src/ui/lexicon.js'
+import { MermaidPreviewManager } from './src/ui/mermaid-preview.js'
+import { validateNotEmpty, validateJson, validateFileExtension } from './src/utils/validation.js'
+import { downloadFile, readFileAsText, parseCsv } from './src/utils/file-utils.js'
+import { getStorageItem, setStorageItem, removeStorageItem } from './src/utils/storage.js'
+import Logger from './src/core/logger.js'
+import {
+  getCurrentSession,
+  getCurrentModelName,
+  setCurrentSession,
+  setCurrentModelName,
+  clearSession,
+  startNewSession,
+  isSessionActive,
+  validateSession,
+  saveSessionToStorage,
+  loadSessionFromStorage,
+  clearSessionFromStorage
+} from './src/core/session.js'
+import { KeyBindingManager } from './src/ui/keybinding-manager.js'
+import { SaveManager } from './src/features/save-manager.js'
+import { ValidationPanel } from './src/ui/validation-panel.js'
+import { LexiconUIManager } from './src/ui/lexicon-ui-manager.js'
+import { KeyBindingUIManager } from './src/ui/key-binding-ui-manager.js'
+import {
+  SAVE_SLOTS,
+  SAVE_KEY_PREFIX,
+  AUTOSAVE_KEY,
+  NODE_TEMPLATES,
+  ADVANCED_ENABLED_STORAGE_KEY,
+  DRAFT_MODEL_STORAGE_KEY
+} from './src/config/constants.js'
+
+// Utility function for resolving variables in text (browser-compatible)
+function resolveVariables(text, session, model) {
+  if (!text || !session) return text
+  
+  let resolved = text
+  
+  // Replace flag variables: {flag:key}
+  Object.entries(session.flags || {}).forEach(([key, value]) => {
+    resolved = resolved.replace(new RegExp(`\\{flag:${key}\\}`, 'g'), value ? 'true' : 'false')
+  })
+  
+  // Replace resource variables: {resource:key}
+  Object.entries(session.resources || {}).forEach(([key, value]) => {
+    resolved = resolved.replace(new RegExp(`\\{resource:${key}\\}`, 'g'), String(value))
+  })
+  
+  // Replace variable variables: {variable:key}
+  Object.entries(session.variables || {}).forEach(([key, value]) => {
+    resolved = resolved.replace(new RegExp(`\\{variable:${key}\\}`, 'g'), String(value))
+  })
+  
+  // Replace node ID variable: {nodeId}
+  resolved = resolved.replace(/\{nodeId\}/g, session.nodeId)
+  
+  // Replace time variable: {time}
+  resolved = resolved.replace(/\{time\}/g, String(session.time))
+  
+  return resolved
+}
+
+// Browser-compatible model loading (no fs module)
+async function loadModel(modelName) {
+  const url = `/models/examples/${modelName}.json`
+  const response = await fetch(url)
+  if (!response.ok) {
+    throw new Error(`Failed to load model: ${response.status} ${response.statusText}`)
+  }
+  return response.json()
+}
+
+// Error boundary for UI operations
+class ErrorBoundary {
+  static wrap(operation, fallbackMessage = '操作に失敗しました') {
+    return async (...args) => {
+      try {
+        Logger.info('Operation started', { operation: operation.name, args: args.length })
+        const result = await operation.apply(this, args)
+        Logger.info('Operation completed', { operation: operation.name })
+        return result
+      } catch (error) {
+        Logger.error('Operation failed', {
+          operation: operation.name,
+          error: error.message,
+          stack: error.stack,
+          args: args.length
+        })
+        setStatus(`${fallbackMessage}: ${error.message}`, 'error')
+        throw error
+      }
+    }
+  }
+}
+
+const startBtn = document.getElementById('startBtn')
+const choicesContainer = document.getElementById('choices')
+const stateView = document.getElementById('stateView')
+const statusText = document.getElementById('statusText')
+const modelSelect = document.getElementById('modelSelect')
+const fileInput = document.getElementById('fileInput')
+const uploadBtn = document.getElementById('uploadBtn')
+const dropZone = document.getElementById('dropZone')
+const previewTopBtn = document.getElementById('previewTopBtn')
+const downloadTopBtn = document.getElementById('downloadTopBtn')
+const importCsvBtn = document.getElementById('importCsvBtn')
+const csvFileInput = document.getElementById('csvFileInput')
+const exportCsvBtn = document.getElementById('exportCsvBtn')
+const guiEditMode = document.getElementById('guiEditMode')
+const guiEditBtn = document.getElementById('editBtn')
+const nodeList = document.getElementById('nodeList')
+const addNodeBtn = document.getElementById('addNodeBtn')
+const previewBtn = document.getElementById('previewBtn')
+const downloadBtn = document.getElementById('downloadBtn')
+const saveGuiBtn = document.getElementById('saveGuiBtn')
+const cancelGuiBtn = document.getElementById('cancelGuiBtn')
+const storyView = document.getElementById('storyView')
+const errorPanel = document.getElementById('errorPanel')
+const errorList = document.getElementById('errorList')
+const csvPreviewModal = document.getElementById('csvPreviewModal')
+const csvFileName = document.getElementById('csvFileName')
+const csvPreviewContent = document.getElementById('csvPreviewContent')
+const confirmImportBtn = document.getElementById('confirmImportBtn')
+const cancelPreviewBtn = document.getElementById('cancelPreviewBtn')
+
+// Story preview modal elements
+const storyPreviewModal = document.getElementById('storyPreviewModal')
+const storyPreviewContent = document.getElementById('storyPreviewContent')
+const closePreviewBtn = document.getElementById('closePreviewBtn')
+const storyContent = document.getElementById('storyContent')
+const toggleSidebarBtn = document.getElementById('toggleSidebarBtn')
+
+// Tab elements
+const storyTab = document.getElementById('storyTab')
+const graphTab = document.getElementById('graphTab')
+const debugTab = document.getElementById('debugTab')
+const referenceTab = document.getElementById('referenceTab')
+const storyPanel = document.getElementById('storyPanel')
+const graphPanel = document.getElementById('graphPanel')
+const debugPanel = document.getElementById('debugPanel')
+const referencePanel = document.getElementById('referencePanel')
+
+// Graph elements
+const graphSvg = document.getElementById('graphSvg')
+const fitGraphBtn = document.getElementById('fitGraphBtn')
+const resetGraphBtn = document.getElementById('resetGraphBtn')
+const showConditions = document.getElementById('showConditions')
+const graphSettingsBtn = document.getElementById('graphSettingsBtn')
+const graphSettings = document.getElementById('graphSettings')
+const nodeShape = document.getElementById('nodeShape')
+const fontSize = document.getElementById('fontSize')
+const saveGraphPreset = document.getElementById('saveGraphPreset')
+const loadGraphPreset = document.getElementById('loadGraphPreset')
+
+// Debug elements
+const flagsDisplay = document.getElementById('flagsDisplay')
+const resourcesDisplay = document.getElementById('resourcesDisplay')
+const variablesDisplay = document.getElementById('variablesDisplay')
+const editVariablesBtn = document.getElementById('editVariablesBtn')
+const reachableNodes = document.getElementById('reachableNodes')
+const saveLoadSection = document.getElementById('saveLoadSection')
+const saveSlots = document.getElementById('saveSlots')
+const refreshSavesBtn = document.getElementById('refreshSavesBtn')
+
+// AI elements
+const advancedTab = document.getElementById('advancedTab')
+const advancedPanel = document.getElementById('advancedPanel')
+const enableAdvancedFeatures = document.getElementById('enableAdvancedFeatures')
+const aiProvider = document.getElementById('aiProvider')
+const openaiSettings = document.getElementById('openaiSettings')
+const openaiApiKey = document.getElementById('openaiApiKey')
+const openaiModel = document.getElementById('openaiModel')
+const ollamaSettings = document.getElementById('ollamaSettings')
+const ollamaUrl = document.getElementById('ollamaUrl')
+const ollamaModel = document.getElementById('ollamaModel')
+const saveAiSettings = document.getElementById('saveAiSettings')
+const generateNextNodeBtn = document.getElementById('generateNextNodeBtn')
+const paraphraseCurrentBtn = document.getElementById('paraphraseCurrentBtn')
+const aiOutput = document.getElementById('aiOutput')
+
+// Designer lexicon UI elements
+const lexiconLoadBtn = document.getElementById('lexiconLoadBtn')
+const lexiconMergeBtn = document.getElementById('lexiconMergeBtn')
+const lexiconReplaceBtn = document.getElementById('lexiconReplaceBtn')
+const lexiconExportBtn = document.getElementById('lexiconExportBtn')
+const lexiconImportBtn = document.getElementById('lexiconImportBtn')
+const lexiconFileInput = document.getElementById('lexiconFileInput')
+const lexiconTextarea = document.getElementById('lexiconTextarea')
+
+// Key binding elements
+const keyBindingDisplay = document.getElementById('keyBindingDisplay')
+const inventoryKey = document.getElementById('inventoryKey')
+const debugKey = document.getElementById('debugKey')
+const graphKey = document.getElementById('graphKey')
+const storyKey = document.getElementById('storyKey')
+const aiKey = document.getElementById('aiKey')
+const mermaidKey = document.getElementById('mermaidKey')
+const saveKeyBindings = document.getElementById('saveKeyBindings')
+const resetKeyBindings = document.getElementById('resetKeyBindings')
+
+// AI configuration
+let aiConfig = {
+  provider: 'mock',
+  openai: {
+    apiKey: '',
+    model: 'gpt-3.5-turbo'
+  },
+  ollama: {
+    url: 'http://localhost:11434',
+    model: 'llama2'
+  }
+}
+let aiProviderInstance = null
+
+// Batch edit elements
+const batchEditBtn = document.getElementById('batchEditBtn')
+const batchEditModal = document.getElementById('batchEditModal')
+const searchText = document.getElementById('searchText')
+const replaceText = document.getElementById('replaceText')
+const applyTextReplaceBtn = document.getElementById('applyTextReplaceBtn')
+const choiceSearchText = document.getElementById('choiceSearchText')
+const choiceReplaceText = document.getElementById('choiceReplaceText')
+const applyChoiceReplaceBtn = document.getElementById('applyChoiceReplaceBtn')
+const oldTargetText = document.getElementById('oldTargetText')
+const newTargetText = document.getElementById('newTargetText')
+const applyTargetReplaceBtn = document.getElementById('applyTargetReplaceBtn')
+const closeBatchEditBtn = document.getElementById('closeBatchEditBtn')
+
+function renderState() {
+  const currentSession = getCurrentSession()
+  if (!currentSession) {
+    stateView.textContent = JSON.stringify({ status: 'サンプル未実行' })
+    return
+  }
+
+  const snapshot = currentSession
+  const view = {
+    model: getCurrentModelName(),
+    nodeId: snapshot.nodeId,
+    time: snapshot.time,
+    flags: snapshot.flags,
+    resources: snapshot.resources,
+    variables: snapshot.variables,
+  }
+  stateView.textContent = JSON.stringify(view)
+
+  // Update debug info if debug tab is active
+  if (debugPanel.classList.contains('active')) {
+    renderDebugInfo()
+  }
+}
+
+function setStatus(message, type = 'info') {
+  if (!statusText) return
+
+  statusText.dataset.type = type
+
+  let iconId
+  switch (type) {
+    case 'success':
+      iconId = 'icon-status-success'
+      break
+    case 'error':
+      iconId = 'icon-status-error'
+      break
+    case 'warn':
+      iconId = 'icon-status-warn'
+      break
+    default:
+      iconId = 'icon-status-info'
+      break
+  }
+
+  statusText.innerHTML = `<svg class="icon icon-sm"><use href="#${iconId}"></use></svg>${message}`
+}
+
+if (typeof window !== 'undefined') {
+  window.setStatus = setStatus
+}
+
+// Debug info rendering (delegates to debugManager when available)
+function renderDebugInfo() {
+  if (typeof debugManager !== 'undefined' && debugManager) {
+    debugManager.render()
+  }
+}
+
+function showErrors(errors) {
+  if (!errors || errors.length === 0) {
+    hideErrors()
+    return
+  }
+
+  errorList.innerHTML = ''
+  errors.forEach(error => {
+    const li = document.createElement('li')
+    li.textContent = error
+    errorList.appendChild(li)
+  })
+  errorPanel.classList.add('show')
+}
+
+function hideErrors() {
+  errorPanel.classList.remove('show')
+}
+// =============================================================================
+// Save/Load System (via SaveManager)
+// ============================================================================
+
+function startAutoSave() {
+  saveManager.startAutoSave()
+}
+
+function stopAutoSave() {
+  saveManager.stopAutoSave()
+}
+
+function showCsvPreview(file) {
+  csvFileName.textContent = file.name
+  const reader = new FileReader()
+  reader.onload = (e) => {
+    const text = e.target.result
+    const lines = text.trim().split(/\r?\n/).slice(0, 11) // First 10 lines + header
+    const table = document.createElement('table')
+    table.className = 'csv-table'
+    
+    lines.forEach((line, index) => {
+      const row = document.createElement('tr')
+      const cells = parseCsvLine(line, line.includes('\t') ? '\t' : ',')
+      cells.forEach(cell => {
+        const cellEl = document.createElement(index === 0 ? 'th' : 'td')
+        cellEl.textContent = cell
+        row.appendChild(cellEl)
+      })
+      table.appendChild(row)
+    })
+    
+    if (lines.length >= 11) {
+      const row = document.createElement('tr')
+      const cell = document.createElement('td')
+      cell.colSpan = lines[0].split(line.includes('\t') ? '\t' : ',').length
+      cell.textContent = '... (以降省略)'
+      cell.style.textAlign = 'center'
+      cell.style.fontStyle = 'italic'
+      row.appendChild(cell)
+      table.appendChild(row)
+    }
+    
+    csvPreviewContent.innerHTML = ''
+    csvPreviewContent.appendChild(table)
+    csvPreviewModal.classList.add('show')
+  }
+  reader.readAsText(file)
+}
+
+function hideCsvPreview() {
+  csvPreviewModal.classList.remove('show')
+}
+
+function getConditionText(conditions) {
+  if (!conditions || conditions.length === 0) return ''
+  return conditions.map(cond => {
+    if (cond.type === 'flag') return `flag:${cond.key}=${cond.value}`
+    if (cond.type === 'resource') return `res:${cond.key}${cond.op}${cond.value}`
+    if (cond.type === 'variable') return `var:${cond.key}${cond.op}${cond.value}`
+    if (cond.type === 'timeWindow') return `time:${cond.start}-${cond.end}`
+    if (cond.type === 'and') return `AND(${serializeConditions(cond.conditions)})`
+    if (cond.type === 'or') return `OR(${serializeConditions(cond.conditions)})`
+    if (cond.type === 'not') return `NOT(${serializeConditions([cond.condition])})`
+    return cond.type
+  }).join(', ')
+}
+
+// Update Mermaid diagram when visible and model is available
+function updateMermaidDiagramIfVisible() {
+  if (!mermaidPreviewManager || !mermaidPreviewManager.isVisible) return
+  if (!appState?.model) return
+  mermaidPreviewManager.updateDiagram(appState.model)
+}
+
+function setControlsEnabled(enabled) {
+  startBtn.disabled = !enabled
+  modelSelect.disabled = !enabled
+  uploadBtn.disabled = !enabled
+  dropZone.style.pointerEvents = enabled ? 'auto' : 'none'
+  dropZone.style.opacity = enabled ? '1' : '0.5'
+  guiEditBtn.disabled = !enabled
+}
+
+function renderChoices() {
+  choicesContainer.innerHTML = ''
+
+  const currentSession = getCurrentSession()
+  if (!currentSession) {
+    const info = document.createElement('p')
+    info.textContent = 'セッションを開始すると選択肢が表示されます'
+    choicesContainer.appendChild(info)
+    return
+  }
+
+  const choices = getAvailableChoices(currentSession, appState.model)
+  if (!choices || choices.length === 0) {
+    const empty = document.createElement('p')
+    empty.textContent = '利用可能な選択肢はありません'
+    choicesContainer.appendChild(empty)
+    return
+  }
+
+  const list = document.createElement('div')
+  list.style.display = 'flex'
+  list.style.flexDirection = 'column'
+  list.style.gap = '0.5rem'
+
+  choices.forEach((choice) => {
+    const button = document.createElement('button')
+    button.textContent = formatChoiceLabel(choice)
+    button.addEventListener('click', () => {
+      try {
+        const currentSession = getCurrentSession()
+        if (currentSession) {
+          setCurrentSession(applyChoice(currentSession, appState.model, choice.id))
+          setStatus(`選択肢「${choice.text}」を適用しました`, 'success')
+          appendStoryFromCurrentNode()
+        }
+      } catch (err) {
+        console.error(err)
+        setStatus(`選択肢の適用に失敗しました: ${err?.message ?? err}`, 'warn')
+      }
+      renderState()
+      renderChoices()
+      renderStory()
+    })
+    list.appendChild(button)
+  })
+
+  choicesContainer.appendChild(list)
+}
+
+// Apply error boundaries to critical operations
+const safeStartSession = ErrorBoundary.wrap(async (modelName) => {
+  const model = await loadModel(modelName)
+  appState.model = model
+  startNewSession(appState.model)
+  setCurrentModelName(modelName)
+  initStory()
+  renderState()
+  renderChoices()
+  renderStory()
+  updateMermaidDiagramIfVisible()
+  Logger.info('Session started', { modelName, nodeCount: Object.keys(model.nodes).length })
+})
+
+const safeApplyChoice = ErrorBoundary.wrap(async (choiceId) => {
+  const currentSession = getCurrentSession()
+  if (!currentSession || !appState.model) throw new Error('セッションが開始されていません')
+  const nextSession = applyChoice(currentSession, appState.model, choiceId)
+  setCurrentSession(nextSession)
+  appendStoryFromCurrentNode()
+  renderState()
+  renderChoices()
+  renderStory()
+  updateMermaidDiagramIfVisible()
+  Logger.info('Choice applied', { choiceId, newNodeId: nextSession.nodeId })
+})
+
+const safeImportCsv = ErrorBoundary.wrap(async (file) => {
+  await importCsvFile(file)
+  Logger.info('CSV imported', { fileName: file.name, fileSize: file.size })
+})
+
+const safeGenerateNode = ErrorBoundary.wrap(async () => {
+  await generateNextNode()
+  Logger.info('Node generated via AI')
+})
+
+const safeParaphrase = ErrorBoundary.wrap(async () => {
+  await paraphraseCurrentText()
+  Logger.info('Text paraphrased via AI')
+})
+
+async function initAiProvider() {
+  if (!aiProviderInstance || aiConfig.provider !== aiProvider.value) {
+    try {
+      if (aiProvider.value === 'openai') {
+        if (!aiConfig.openai.apiKey) {
+          aiOutput.textContent = 'OpenAI APIキーを設定してください'
+          return
+        }
+        aiProviderInstance = createAIProvider({
+          provider: 'openai',
+          openai: aiConfig.openai
+        })
+      } else if (aiProvider.value === 'ollama') {
+        aiProviderInstance = createAIProvider({
+          provider: 'ollama',
+          ollama: aiConfig.ollama
+        })
+      } else {
+        aiProviderInstance = createAIProvider({ provider: 'mock' })
+      }
+      aiOutput.textContent = `${aiProvider.value}プロバイダーが初期化されました`
+    } catch (error) {
+      console.error('AIプロバイダー初期化エラー:', error)
+      aiOutput.textContent = `AIプロバイダーの初期化に失敗しました: ${error.message}`
+    }
+  }
+}
+
+async function generateNextNode() {
+  const currentSession = getCurrentSession()
+  if (!aiProviderInstance || !currentSession || !appState.model) {
+    aiOutput.textContent = '❌ モデルを読み込んでから実行してください'
+    return
+  }
+
+  // Disable buttons during generation
+  generateNextNodeBtn.disabled = true
+  paraphraseCurrentBtn.disabled = true
+  aiOutput.textContent = '⏳ 生成中...'
+
+  try {
+    const context = {
+      previousNodes: [], // 現在の実装では履歴を保持していない
+      currentNodeText: appState.model.nodes[currentSession.nodeId]?.text || '',
+      choiceText: '続き'
+    }
+
+    const startTime = Date.now()
+    const generatedText = await aiProviderInstance.generateNextNode(context)
+    const duration = ((Date.now() - startTime) / 1000).toFixed(2)
+    
+    aiOutput.textContent = `✅ 生成されたテキスト (${duration}秒):\n${generatedText}`
+    Logger.info('AI node generated', { duration, provider: aiConfig.provider })
+  } catch (error) {
+    console.error('ノード生成エラー:', error)
+    const errorMsg = error.message.includes('API error') 
+      ? `APIエラー: ${error.message}\nAPIキーを確認してください。`
+      : `生成に失敗しました: ${error.message}`
+    aiOutput.textContent = `❌ ${errorMsg}`
+    Logger.error('AI generation failed', { error: error.message, provider: aiConfig.provider })
+  } finally {
+    // Re-enable buttons
+    generateNextNodeBtn.disabled = false
+    paraphraseCurrentBtn.disabled = false
+  }
+}
+
+async function paraphraseCurrentTextUI() {
+  const currentSession = getCurrentSession()
+  if (!aiProviderInstance || !currentSession || !appState.model) {
+    aiOutput.textContent = '❌ モデルを読み込んでから実行してください'
+    return
+  }
+
+  const currentNode = appState.model.nodes[currentSession.nodeId]
+  if (!currentNode?.text) {
+    aiOutput.textContent = '❌ 現在のノードにテキストがありません'
+    return
+  }
+
+  // Disable buttons during generation
+  generateNextNodeBtn.disabled = true
+  paraphraseCurrentBtn.disabled = true
+  aiOutput.textContent = '⏳ 言い換え中...'
+
+  try {
+    const startTime = Date.now()
+    const paraphrases = await aiProviderInstance.paraphrase(currentNode.text, {
+      variantCount: 3,
+      // Prefer plain style here; designer lexicon defines phrasing
+      style: 'plain',
+      tone: 'neutral'
+    })
+    const duration = ((Date.now() - startTime) / 1000).toFixed(2)
+
+    aiOutput.textContent = `✅ 言い換え結果 (${duration}秒):\n${paraphrases.map((p, i) => `${i + 1}. ${p}`).join('\n')}`
+    Logger.info('AI paraphrase completed', { duration, provider: aiConfig.provider, variantCount: paraphrases.length })
+  } catch (error) {
+    console.error('言い換えエラー:', error)
+    const errorMsg = error.message.includes('API error') 
+      ? `APIエラー: ${error.message}\nAPIキーを確認してください。`
+      : `言い換えに失敗しました: ${error.message}`
+    aiOutput.textContent = `❌ ${errorMsg}`
+    Logger.error('AI paraphrase failed', { error: error.message, provider: aiConfig.provider })
+  } finally {
+    // Re-enable buttons
+    generateNextNodeBtn.disabled = false
+    paraphraseCurrentBtn.disabled = false
+  }
+}
+
+function formatChoiceLabel(choice) {
+  if (choice?.outcome) {
+    return `${choice.text} (${choice.outcome.type}: ${choice.outcome.value})`
+  }
+  return choice?.text ?? '(不明な選択肢)'
+}
+
+async function loadCustomModel(file) {
+  return new Promise((resolve, reject) => {
+    const reader = new FileReader()
+    reader.onload = (e) => {
+      try {
+        const json = JSON.parse(e.target.result)
+        resolve(json)
+      } catch (err) {
+        reject(new Error('JSON の解析に失敗しました'))
+      }
+    }
+    reader.onerror = () => reject(new Error('ファイルの読み込みに失敗しました'))
+    reader.readAsText(file)
+  })
+}
+
+async function loadSampleModel(sampleId) {
+  const url = `/models/examples/${sampleId}.json`
+  const response = await fetch(url)
+  if (!response.ok) {
+    throw new Error(`モデルの読み込みに失敗しました (${response.status})`)
+  }
+  return response.json()
+}
+
+async function loadEntitiesCatalog() {
+  const url = '/models/entities/Entities.csv'
+  const response = await fetch(url)
+  if (!response.ok) {
+    throw new Error(`Entities.csv の読み込みに失敗しました (${response.status})`)
+  }
+  const text = await response.text()
+  return parseEntitiesCsv(text)
+}
+
+function parseEntitiesCsv(csvText) {
+  const lines = csvText.trim().split(/\r?\n/)
+  if (lines.length <= 1) {
+    return []
+  }
+
+  const headers = lines[0].split(',').map((h) => h.trim().toLowerCase())
+  const idx = {
+    id: headers.indexOf('id'),
+    brand: headers.indexOf('brand'),
+    description: headers.indexOf('description'),
+    cost: headers.indexOf('cost'),
+  }
+
+  return lines.slice(1)
+    .map((line) => line.split(',').map((cell) => cell.trim()))
+    .filter((cells) => cells[idx.id])
+    .map((cells) => ({
+      id: cells[idx.id] ?? '',
+      brand: cells[idx.brand] ?? '',
+      description: cells[idx.description] ?? '',
+      cost: Number.parseFloat(cells[idx.cost] ?? '0') || 0,
+    }))
+}
+
+startBtn.addEventListener('click', async () => {
+  const sampleId = modelSelect.value
+  setControlsEnabled(false)
+  setStatus(`サンプル ${sampleId} を読み込み中...`)
+
+  try {
+    const [model, entities] = await Promise.all([
+      loadSampleModel(sampleId),
+      loadEntitiesCatalog(),
+    ])
+
+    appState.model = model
+    startNewSession(appState.model)
+    setCurrentModelName(sampleId)
+    setStatus(`サンプル ${sampleId} を実行中`, 'success')
+    initStory()
+    startAutoSave() // Start auto-save when session begins
+  } catch (err) {
+    console.error(err)
+    clearSession()
+    stopAutoSave() // Stop auto-save when session ends
+    setStatus(`サンプルの初期化に失敗しました: ${err?.message ?? err}`, 'warn')
+  } finally {
+    setControlsEnabled(true)
+    renderState()
+    renderChoices()
+    renderStory()
+    updateMermaidDiagramIfVisible()
+  }
+})
+
+uploadBtn.addEventListener('click', () => {
+  fileInput.click()
+})
+
+fileInput.addEventListener('change', async (e) => {
+  const file = e.target.files[0]
+  if (!file) return
+  setControlsEnabled(false)
+  setStatus(`ファイル ${file.name} を読み込み中...`)
+
+  try {
+    const [model, entities] = await Promise.all([
+      loadCustomModel(file),
+      loadEntitiesCatalog(),
+    ])
+
+    appState.model = model
+    startNewSession(appState.model)
+    setCurrentModelName(file.name)
+    setStatus(`ファイル ${file.name} を実行中`, 'success')
+    initStory()
+  } catch (err) {
+    console.error(err)
+    clearSession()
+    stopAutoSave() // Stop auto-save when session ends
+    setStatus(`ファイルの初期化に失敗しました: ${err?.message ?? err}`, 'warn')
+  } finally {
+    setControlsEnabled(true)
+    renderState()
+    renderChoices()
+    updateMermaidDiagramIfVisible()
+  }
+})
+
+dropZone.addEventListener('dragover', (e) => {
+  e.preventDefault()
+  dropZone.style.backgroundColor = '#e0e0e0'
+})
+
+dropZone.addEventListener('drop', async (e) => {
+  e.preventDefault()
+  dropZone.style.backgroundColor = ''
+  const file = e.dataTransfer.files[0]
+  if (!file || !file.name.endsWith('.json')) {
+    setStatus('JSON ファイルをドロップしてください', 'warn')
+    return
+  }
+  setControlsEnabled(false)
+  setStatus(`ファイル ${file.name} を読み込み中...`)
+
+  try {
+    const [model, entities] = await Promise.all([
+      loadCustomModel(file),
+      loadEntitiesCatalog(),
+    ])
+
+    // Validate model
+    const validationErrors = validateModel(model.nodes)
+    if (validationErrors.length > 0) {
+      showErrors(validationErrors)
+      setStatus(`モデルにエラーがあります: ${validationErrors.length}件`, 'warn')
+      return
+    }
+
+    hideErrors()
+    appState.model = model
+    startNewSession(appState.model)
+    setCurrentModelName(file.name)
+    setStatus(`ファイル ${file.name} を実行中`, 'success')
+    initStory()
+    startAutoSave() // Start auto-save when session begins
+  } catch (err) {
+    console.error(err)
+    showErrors([err?.message ?? err])
+    clearSession()
+    stopAutoSave() // Stop auto-save when session ends
+    setStatus(`ファイルの初期化に失敗しました: ${err?.message ?? err}`, 'warn')
+  } finally {
+    setControlsEnabled(true)
+    renderState()
+    renderChoices()
+    renderStory()
+    updateMermaidDiagramIfVisible()
+  }
+})
+
+// Load advanced features setting
+const advancedEnabled = localStorage.getItem(ADVANCED_ENABLED_STORAGE_KEY) === 'true'
+if (enableAdvancedFeatures) {
+  enableAdvancedFeatures.checked = advancedEnabled
+  if (advancedEnabled) {
+    advancedTab.style.display = 'inline-block'
+  }
+  // Trigger change event to set up UI
+  enableAdvancedFeatures.dispatchEvent(new Event('change'))
+}
+
+// Tab event listeners
+function switchTab(tabName) {
+  // Hide all panels
+  storyPanel.classList.remove('active')
+  graphPanel.classList.remove('active')
+  debugPanel.classList.remove('active')
+  advancedPanel.classList.remove('active')
+  if (referencePanel) referencePanel.classList.remove('active')
+
+  // Remove active class from all tabs
+  storyTab.classList.remove('active')
+  graphTab.classList.remove('active')
+  debugTab.classList.remove('active')
+  advancedTab.classList.remove('active')
+  if (referenceTab) referenceTab.classList.remove('active')
+
+  // Show selected panel and activate tab
+  if (tabName === 'story') {
+    storyPanel.classList.add('active')
+    storyTab.classList.add('active')
+  } else if (tabName === 'graph') {
+    graphPanel.classList.add('active')
+    graphTab.classList.add('active')
+    graphManager.render()
+  } else if (tabName === 'debug') {
+    debugPanel.classList.add('active')
+    debugTab.classList.add('active')
+    debugManager.render()
+  } else if (tabName === 'reference') {
+    if (referencePanel) referencePanel.classList.add('active')
+    if (referenceTab) referenceTab.classList.add('active')
+    referenceManager.render()
+  } else if (tabName === 'advanced') {
+    advancedPanel.classList.add('active')
+    advancedTab.classList.add('active')
+    // Initialize key binding system
+    keyBindingManager.updateUI()
+  }
+}
+
+storyTab.addEventListener('click', () => switchTab('story'))
+graphTab.addEventListener('click', () => switchTab('graph'))
+debugTab.addEventListener('click', () => switchTab('debug'))
+if (referenceTab) referenceTab.addEventListener('click', () => switchTab('reference'))
+advancedTab.addEventListener('click', () => switchTab('advanced'))
+
+// Advanced features toggle
+if (enableAdvancedFeatures) {
+  enableAdvancedFeatures.addEventListener('change', (e) => {
+    const enabled = e.target.checked
+    const aiSettings = document.getElementById('aiSettings')
+    const keyBindingSettings = document.getElementById('keyBindingSettings')
+    const aiActions = document.getElementById('aiActions')
+    const lexiconEditor = document.getElementById('lexiconEditor')
+
+    if (enabled) {
+      aiSettings.style.display = 'block'
+      keyBindingSettings.style.display = 'block'
+      aiActions.style.display = 'block'
+      lexiconEditor.style.display = 'block'
+    } else {
+      aiSettings.style.display = 'none'
+      keyBindingSettings.style.display = 'none'
+      aiActions.style.display = 'none'
+      lexiconEditor.style.display = 'none'
+    }
+
+    // Save preference
+    localStorage.setItem(ADVANCED_ENABLED_STORAGE_KEY, enabled.toString())
+  })
+}
+
+guiEditBtn.addEventListener('click', () => {
+  if (!getCurrentSession()) {
+    setStatus('GUI編集するにはまずモデルを読み込んでください', 'warn')
+    return
+  }
+
+  // Hide all tab panels
+  storyPanel.classList.remove('active')
+  graphPanel.classList.remove('active')
+  debugPanel.classList.remove('active')
+  advancedPanel.classList.remove('active')
+  if (referencePanel) referencePanel.classList.remove('active')
+
+  // Show GUI edit mode
+  guiEditorManager.renderNodeList()
+  guiEditMode.style.display = 'block'
+  setControlsEnabled(false)
+})
+
+function initAIProviderInstance() {
+  if (!aiProviderInstance) {
+    aiProviderInstance = createAIProvider(aiConfig)
+  }
+}
+
+async function generateNextNodeUI() {
+  if (!aiProviderInstance) {
+    initAIProviderInstance()
+  }
+
+  const currentSession = getCurrentSession()
+  if (!currentSession || !appState.model) {
+    setStatus('まずモデルを読み込んでセッションを開始してください', 'warn')
+    return
+  }
+
+  const currentNode = appState.model.nodes[currentSession.nodeId]
+  if (!currentNode) {
+    setStatus('現在のノードが見つかりません', 'error')
+    return
+  }
+
+  // Disable button during generation
+  generateNextNodeBtn.disabled = true
+  generateNextNodeBtn.textContent = '生成中...'
+
+  try {
+    setStatus('AIで次のノードを生成中...', 'info')
+
+    // Prepare context for AI generation
+    const context = {
+      previousNodes: appState.storyLog.slice(-3).map(text => ({ id: 'previous', text })), // Last 3 story entries
+      currentNodeText: currentNode.text,
+      choiceText: '次のシーンへ進む' // Default choice text
+    }
+
+    const generatedText = await aiProviderInstance.generateNextNode(context)
+
+    // Create new node with AI-generated content
+    const newNodeId = `ai_generated_${Date.now()}`
+    const newChoiceId = `c_ai_${Date.now()}`
+
+    // Add AI-generated node to model
+    appState.model.nodes[newNodeId] = {
+      id: newNodeId,
+      text: generatedText,
+      choices: [
+        {
+          id: newChoiceId,
+          text: '続ける',
+          target: newNodeId // Loop back to self for now (can be edited later)
+        }
+      ]
+    }
+
+    // Update current node's choice to point to new node
+    const currentChoices = currentNode.choices || []
+    if (currentChoices.length > 0) {
+      // Update the first choice to point to AI-generated node
+      currentChoices[0].target = newNodeId
+    } else {
+      // Add new choice if none exist
+      currentNode.choices = [{
+        id: newChoiceId,
+        text: 'AI生成シーンへ',
+        target: newNodeId
+      }]
+    }
+
+    setStatus(`AIで新しいノードを生成しました: ${newNodeId}`, 'success')
+    aiOutput.textContent = `生成されたテキスト:\n${generatedText}`
+
+    // Optionally update graph if visible
+    if (graphPanel.classList.contains('active')) {
+      graphManager.render()
+    }
+
+  } catch (error) {
+    console.error('AI generation error:', error)
+    setStatus(`AI生成に失敗しました: ${error.message}`, 'error')
+    aiOutput.textContent = `エラー: ${error.message}`
+  } finally {
+    generateNextNodeBtn.disabled = false
+    generateNextNodeBtn.textContent = '次のノードを生成'
+  }
+}
+
+function renderNodeList() {
+  const fragment = document.createDocumentFragment()
+  for (const [nodeId, node] of Object.entries(appState.model.nodes)) {
+    const nodeDiv = document.createElement('div')
+    nodeDiv.className = 'node-editor'
+    nodeDiv.innerHTML = `
+      <h3>ノード: ${nodeId}</h3>
+      <label>テキスト: <input type="text" value="${(node.text || '').replace(/"/g, '&quot;')}" data-node-id="${nodeId}" data-field="text"></label>
+      <h4>選択肢</h4>
+      <div class="choices-editor" data-node-id="${nodeId}"></div>
+      <button class="add-choice-btn" data-node-id="${nodeId}">選択肢を追加</button>
+      <button class="delete-node-btn" data-node-id="${nodeId}">ノードを削除</button>
+    `
+    fragment.appendChild(nodeDiv)
+  }
+  nodeList.innerHTML = ''
+  nodeList.appendChild(fragment)
+
+  // Render choices after DOM is updated
+  for (const [nodeId] of Object.entries(appState.model.nodes)) {
+    renderChoicesForNode(nodeId)
+  }
+}
+
+function renderChoicesForNode(nodeId) {
+  const node = appState.model.nodes[nodeId]
+  const choicesDiv = nodeList.querySelector(`.choices-editor[data-node-id="${nodeId}"]`)
+  if (!choicesDiv) {
+    console.warn(`Choices editor not found for node ${nodeId}`)
+    return
+  }
+
+  if (!node.choices || node.choices.length === 0) {
+    choicesDiv.innerHTML = '<p>選択肢なし</p>'
+    return
+  }
+
+  const fragment = document.createDocumentFragment()
+  node.choices.forEach((choice, index) => {
+    const choiceDiv = document.createElement('div')
+    choiceDiv.className = 'choice-editor'
+    choiceDiv.innerHTML = `
+      <label>テキスト: <input type="text" value="${(choice.text || '').replace(/"/g, '&quot;')}" data-node-id="${nodeId}" data-choice-index="${index}" data-field="text"></label>
+      <label>ターゲット: <input type="text" value="${choice.target || ''}" data-node-id="${nodeId}" data-choice-index="${index}" data-field="target"></label>
+      <button class="paraphrase-btn" data-node-id="${nodeId}" data-choice-index="${index}">言い換え</button>
+      <button class="delete-choice-btn" data-node-id="${nodeId}" data-choice-index="${index}">削除</button>
+    `
+    fragment.appendChild(choiceDiv)
+  })
+  choicesDiv.innerHTML = ''
+  choicesDiv.appendChild(fragment)
+}
+
+addNodeBtn.addEventListener('click', () => {
+  const nodeId = prompt('新しいノードIDを入力してください:')
+  if (nodeId && !appState.model.nodes[nodeId]) {
+    appState.model.nodes[nodeId] = { id: nodeId, text: '新しいノード', choices: [] }
+    renderNodeList()
+  }
+})
+
+previewBtn.addEventListener('click', () => {
+  if (!appState.model) return
+  let current = appState.model.startNode
+  let story = ''
+  const visited = new Set()
+  while (current && !visited.has(current)) {
+    visited.add(current)
+    const node = appState.model.nodes[current]
+    if (node?.text) story += node.text + '\n\n'
+    if (node?.choices?.length === 1) {
+      current = node.choices[0].target
+    } else {
+      break
+    }
+  }
+  alert('小説プレビュー:\n\n' + story)
+})
+
+downloadBtn.addEventListener('click', () => {
+  if (!appState.model) return
+  const json = JSON.stringify(appState.model, null, 2)
+  const blob = new Blob([json], { type: 'application/json' })
+  const url = URL.createObjectURL(blob)
+  const a = document.createElement('a')
+  a.href = url
+  a.download = 'model.json'
+  document.body.appendChild(a)
+  a.click()
+  document.body.removeChild(a)
+  URL.revokeObjectURL(url)
+})
+
+// Story log helpers
+function initStory() {
+  appState.storyLog = []
+  appendStoryFromCurrentNode()
+}
+
+function appendStoryFromCurrentNode() {
+  const currentSession = getCurrentSession()
+  const node = appState.model?.nodes?.[currentSession?.nodeId]
+  if (node?.text && currentSession) {
+    const resolvedText = resolveVariables(node.text, currentSession, appState.model)
+    appState.storyLog.push(resolvedText)
+  }
+}
+
+function renderStory() {
+  if (!storyView) return
+
+  // Performance optimization: Virtual scrolling for long stories
+  const maxVisibleEntries = 50
+  const shouldVirtualize = appState.storyLog.length > maxVisibleEntries
+
+  let visibleEntries
+  let startIndex = 0
+
+  if (shouldVirtualize) {
+    // Show the most recent entries by default
+    startIndex = Math.max(0, appState.storyLog.length - maxVisibleEntries)
+    visibleEntries = appState.storyLog.slice(startIndex)
+  } else {
+    visibleEntries = appState.storyLog
+  }
+
+  storyView.textContent = visibleEntries.join('\n\n')
+
+  // Add virtualization indicator
+  if (shouldVirtualize) {
+    const indicator = document.createElement('div')
+    indicator.className = 'virtualization-indicator'
+    indicator.textContent = `... (${startIndex} 件の古いエントリが非表示) ...`
+    indicator.style.cssText = `
+      text-align: center;
+      padding: 1rem;
+      color: #666;
+      font-style: italic;
+      border-top: 1px solid #e5e7eb;
+      margin-top: 1rem;
+    `
+
+    // Insert at the beginning
+    storyView.insertBefore(indicator, storyView.firstChild)
+
+    // Add scroll handler for lazy loading more content
+    let scrollTimeout
+    const handleScroll = () => {
+      clearTimeout(scrollTimeout)
+      scrollTimeout = setTimeout(() => {
+        if (storyView.scrollTop === 0 && startIndex > 0) {
+          // Load more content when scrolled to top
+          const additionalEntries = Math.min(20, startIndex)
+          const newStartIndex = startIndex - additionalEntries
+          const newVisibleEntries = appState.storyLog.slice(newStartIndex, startIndex + maxVisibleEntries)
+
+          storyView.textContent = newVisibleEntries.join('\n\n')
+
+          // Update indicator
+          const newIndicator = indicator.cloneNode(true)
+          newIndicator.textContent = `... (${newStartIndex} 件の古いエントリが非表示) ...`
+          storyView.insertBefore(newIndicator, storyView.firstChild)
+
+          startIndex = newStartIndex
+
+          // Scroll to show newly loaded content
+          storyView.scrollTop = 50
+        }
+      }, 100)
+    }
+
+    storyView.addEventListener('scroll', handleScroll)
+  }
+}
+
+// CSVプレビューモーダル
+confirmImportBtn.addEventListener('click', async () => {
+  const file = csvFileInput.files[0]
+  if (!file) return
+  hideCsvPreview()
+  await safeImportCsv(file)
+})
+
+cancelPreviewBtn.addEventListener('click', () => {
+  hideCsvPreview()
+})
+
+saveGuiBtn.addEventListener('click', () => {
+  try {
+    // Validate model before saving
+    const validationErrors = validateModel(appState.model.nodes)
+    if (validationErrors.length > 0) {
+      showErrors(validationErrors)
+      setStatus(`モデルにエラーがあります: ${validationErrors.length}件`, 'warn')
+      return
+    }
+
+    hideErrors()
+    // Restart session with current model
+    startNewSession(appState.model)
+    setCurrentModelName('gui-edited')
+    guiEditMode.style.display = 'none'
+
+    // Show story panel
+    storyPanel.classList.add('active')
+
+    setStatus('GUI編集を保存しました', 'success')
+    setControlsEnabled(true)
+    renderState()
+    renderChoices()
+    storyManager.initStory()
+    storyManager.renderStory()
+  } catch (err) {
+    showErrors([err?.message ?? err])
+    setStatus(`GUI保存に失敗しました: ${err?.message ?? err}`, 'warn')
+  }
+})
+
+cancelGuiBtn.addEventListener('click', () => {
+  guiEditMode.style.display = 'none'
+  
+  // Show story panel
+  storyPanel.classList.add('active')
+  
+  setControlsEnabled(true)
+})
+
+// 言い換えイベント（非AI）
+nodeList.addEventListener('click', (e) => {
+  if (e.target.classList.contains('rename-node-btn')) {
+    const nodeId = e.target.dataset.nodeId
+    const input = nodeList.querySelector(
+      `input[data-node-id="${nodeId}"][data-field="id"]`,
+    )
+    if (!input) {
+      setStatus('ノードID入力欄が見つかりません', 'error')
+      return
+    }
+    guiEditorManager.renameNodeId(nodeId, input.value)
+  }
+
+  if (e.target.classList.contains('paraphrase-btn')) {
+    const nodeId = e.target.dataset.nodeId
+    const choiceIndex = e.target.dataset.choiceIndex
+    const input = nodeList.querySelector(
+      `input[data-node-id="${nodeId}"][data-choice-index="${choiceIndex}"][data-field="text"]`,
+    )
+    if (!input) return
+
+    try {
+      // 複数のバリアントを生成（デザイナー辞書を使用）
+      const variants = lexiconManager.paraphrase(input.value, { variantCount: 3 })
+      if (variants.length === 0) {
+        setStatus('言い換えバリアントを生成できませんでした', 'warn')
+        return
+      }
+
+      // バリアント選択モーダルを表示
+      guiEditorManager.showParaphraseVariants(input, variants)
+    } catch (err) {
+      console.error('言い換えエラー:', err)
+      setStatus(`言い換えに失敗しました: ${err?.message ?? err}`, 'warn')
+    }
+  }
+  if (e.target.classList.contains('add-choice-btn')) {
+    const nodeId = e.target.dataset.nodeId
+    guiEditorManager.addChoice(nodeId)
+  }
+
+  if (e.target.classList.contains('delete-node-btn')) {
+    const nodeId = e.target.dataset.nodeId
+    guiEditorManager.deleteNode(nodeId)
+  }
+
+  if (e.target.classList.contains('delete-choice-btn')) {
+    const nodeId = e.target.dataset.nodeId
+    const choiceIndex = parseInt(e.target.dataset.choiceIndex)
+    guiEditorManager.deleteChoice(nodeId, choiceIndex)
+  }
+})
+
+// 入力変更でモデル更新
+nodeList.addEventListener('input', (e) => {
+  guiEditorManager.updateModelFromInput(e.target)
+})
+
+// フォーカス外れ時にもモデル更新（フォールバック）
+nodeList.addEventListener('blur', (e) => {
+  if (e.target.tagName === 'INPUT') {
+    guiEditorManager.updateModelFromInput(e.target)
+  }
+}, true)
+
+function showVariableEditor() {
+  const currentSession = getCurrentSession()
+  if (!currentSession) {
+    setStatus('セッションを開始してください', 'warn')
+    return
+  }
+
+  const variables = currentSession.variables || {}
+  const varKeys = Object.keys(variables)
+  
+  let message = '変数を編集してください (key=value の形式で入力)\n\n現在の変数:\n'
+  message += varKeys.length > 0 ? varKeys.map(key => `${key}=${variables[key]}`).join('\n') : 'なし'
+  message += '\n\n新しい変数を追加または既存の変数を編集 (空行でスキップ):'
+  
+  const input = prompt(message)
+  if (input === null) return // Cancelled
+  
+  const newVariables = { ...variables }
+  
+  if (input.trim()) {
+    const parts = input.split('=')
+    if (parts.length === 2) {
+      const key = parts[0].trim()
+      const value = parts[1].trim()
+      if (key) {
+        newVariables[key] = value
+        setStatus(`変数 ${key} を ${value} に設定しました`, 'success')
+      } else {
+        setStatus('変数キーが無効です', 'warn')
+        return
+      }
+    } else {
+      setStatus('形式が正しくありません (key=value)', 'warn')
+      return
+    }
+  }
+  
+  // Update session
+  const updatedSession = { ...currentSession, variables: newVariables }
+  setCurrentSession(updatedSession)
+  renderState()
+  renderDebugInfo()
+}
+
+// トップレベルのプレビュー/ダウンロード
+previewTopBtn.addEventListener('click', () => {
+  if (!appState.model) {
+    setStatus('まずモデルを読み込んでください', 'warn')
+    return
+  }
+  let current = appState.model.startNode
+  let story = ''
+  const visited = new Set()
+  while (current && !visited.has(current)) {
+    visited.add(current)
+    const node = appState.model.nodes[current]
+    if (node?.text) story += node.text + '\n\n'
+    if (node?.choices?.length === 1) current = node.choices[0].target
+    else break
+  }
+  storyPreviewContent.textContent = story
+  storyPreviewModal.classList.add('show')
+})
+
+// Close story preview modal
+closePreviewBtn.addEventListener('click', () => {
+  storyPreviewModal.classList.remove('show')
+})
+
+toggleSidebarBtn.addEventListener('click', () => {
+  storyContent.classList.toggle('sidebar-hidden')
+})
+
+downloadTopBtn.addEventListener('click', () => {
+  if (!appState.model) {
+    setStatus('まずモデルを読み込んでください', 'warn')
+    return
+  }
+  const json = JSON.stringify(appState.model, null, 2)
+  const blob = new Blob([json], { type: 'application/json' })
+  const url = URL.createObjectURL(blob)
+  const a = document.createElement('a')
+  a.href = url
+  const modelName = getCurrentModelName()
+  a.download = modelName ? `${modelName}.json` : 'model.json'
+  document.body.appendChild(a)
+  a.click()
+  document.body.removeChild(a)
+  URL.revokeObjectURL(url)
+})
+
+// ============================================================================
+// Save/Load System (via SaveManager)
+// ============================================================================
+
+// SaveManager instance will be initialized later with proper dependencies
+const saveManager = new SaveManager()
+
+// Legacy function wrappers for backward compatibility
+function renderSaveSlots() {
+  saveManager.renderSlots()
+}
+
+function startAutoSave() {
+  saveManager.startAutoSave()
+}
+
+function stopAutoSave() {
+  saveManager.stopAutoSave()
+}
+
+// ============================================================================
+// 言い換えバリアント選択モーダル
+// ============================================================================
+
+let currentParaphraseTarget = null
+
+// ============================================================================
+// Batch Edit Manager
+// ============================================================================
+
+const batchEditManager = {
+  openModal() {
+    if (guiEditMode.style.display === 'none') {
+      setStatus('GUI編集モードでのみ使用可能です', 'warn')
+      return
+    }
+    batchEditModal.style.display = 'flex'
+    batchEditModal.classList.add('show')
+  },
+
+  closeModal() {
+    batchEditModal.style.display = 'none'
+    batchEditModal.classList.remove('show')
+  },
+
+  applyTextReplace() {
+    const search = searchText.value.trim()
+    const replace = replaceText.value.trim()
+    
+    if (!search) {
+      setStatus('検索テキストを入力してください', 'warn')
+      return
+    }
+    
+    let replacedCount = 0
+    for (const nodeId in _model.nodes) {
+      const node = _model.nodes[nodeId]
+      if (node.text && node.text.includes(search)) {
+        node.text = node.text.replaceAll(search, replace)
+        replacedCount++
+      }
+    }
+    
+    if (replacedCount > 0) {
+      this.refreshUI()
+      setStatus(`${replacedCount}個のノードテキストを置換しました`, 'success')
+    } else {
+      setStatus('該当するテキストが見つかりませんでした', 'info')
+    }
+  },
+
+  applyChoiceReplace() {
+    const search = choiceSearchText.value.trim()
+    const replace = choiceReplaceText.value.trim()
+    
+    if (!search) {
+      setStatus('検索テキストを入力してください', 'warn')
+      return
+    }
+    
+    let replacedCount = 0
+    for (const nodeId in _model.nodes) {
+      const node = _model.nodes[nodeId]
+      if (node.choices) {
+        for (const choice of node.choices) {
+          if (choice.text && choice.text.includes(search)) {
+            choice.text = choice.text.replaceAll(search, replace)
+            replacedCount++
+          }
+        }
+      }
+    }
+    
+    if (replacedCount > 0) {
+      this.refreshUI()
+      setStatus(`${replacedCount}個の選択肢テキストを置換しました`, 'success')
+    } else {
+      setStatus('該当するテキストが見つかりませんでした', 'info')
+    }
+  },
+
+  applyTargetReplace() {
+    const oldTarget = oldTargetText.value.trim()
+    const newTarget = newTargetText.value.trim()
+    
+    if (!oldTarget || !newTarget) {
+      setStatus('変更元と変更先のノードIDを入力してください', 'warn')
+      return
+    }
+    
+    if (!_model.nodes[newTarget]) {
+      setStatus('変更先のノードが存在しません', 'warn')
+      return
+    }
+    
+    let replacedCount = 0
+    for (const nodeId in _model.nodes) {
+      const node = _model.nodes[nodeId]
+      if (node.choices) {
+        for (const choice of node.choices) {
+          if (choice.target === oldTarget) {
+            choice.target = newTarget
+            replacedCount++
+          }
+        }
+      }
+    }
+    
+    if (replacedCount > 0) {
+      this.refreshUI()
+      setStatus(`${replacedCount}個のターゲットを変更しました`, 'success')
+    } else {
+      setStatus('該当するターゲットが見つかりませんでした', 'info')
+    }
+  },
+
+  refreshUI() {
+    renderNodeList()
+  }
+}
+
+function checkForDraftModel() {
+  const draftData = localStorage.getItem(DRAFT_MODEL_STORAGE_KEY)
+  if (!draftData) return
+
+  try {
+    const draft = JSON.parse(draftData)
+    if (confirm('未保存のドラフトモデルが見つかりました。読み込みますか？')) {
+      // Restore model and session using centralized state
+      appState.model = draft.model
+      startNewSession(appState.model)
+      setCurrentModelName(draft.modelName || 'draft')
+      appState.storyLog = draft.storyLog || []
+
+      setStatus('ドラフトモデルを読み込みました', 'success')
+      renderState()
+      renderChoices()
+      storyManager.renderStory()
+      renderDebugInfo()
+    }
+  } catch (error) {
+    console.warn('Failed to load draft model:', error)
+  } finally {
+    // Clear draft after handling (success or failure)
+    localStorage.removeItem(DRAFT_MODEL_STORAGE_KEY)
+  }
+}
+
+// モーダルイベントリスナー
+document.getElementById('cancelParaphraseBtn').removeEventListener('click', () => guiEditorManager.hideParaphraseModal())
+
+// モーダル外クリックで閉じる
+document.getElementById('paraphraseModal').removeEventListener('click', (e) => {
+  if (e.target.id === 'paraphraseModal') {
+    guiEditorManager.hideParaphraseModal()
+  }
+})
+
+// Initialize status and check for draft model on load
+initLexiconUI()
+checkForDraftModel()
+setStatus('初期化完了 - モデルを読み込んでください', 'info')
+
+// Batch edit event listeners
+if (batchEditBtn) batchEditBtn.addEventListener('click', () => guiEditorManager.getBatchEditManager().openModal())
+if (applyTextReplaceBtn) applyTextReplaceBtn.addEventListener('click', () => guiEditorManager.getBatchEditManager().applyTextReplace())
+if (applyChoiceReplaceBtn) applyChoiceReplaceBtn.addEventListener('click', () => guiEditorManager.getBatchEditManager().applyChoiceReplace())
+if (applyTargetReplaceBtn) applyTargetReplaceBtn.addEventListener('click', () => guiEditorManager.getBatchEditManager().applyTargetReplace())
+if (closeBatchEditBtn) closeBatchEditBtn.addEventListener('click', () => guiEditorManager.getBatchEditManager().closeModal())
+
+// ===========================
+// Color Palette Event Listeners
+// ===========================
+const themeBtn = document.getElementById('themeBtn')
+// ===========================
+// Quick Node Creation
+// ===========================
+// NOTE: NODE_TEMPLATES is imported from constants.js
+
+if (createQuickNodeBtn) {
+  createQuickNodeBtn.addEventListener('click', () => guiEditorManager.createQuickNode())
+}
+
+// Add keyboard shortcut: N key for quick node creation (in GUI edit mode)
+document.addEventListener('keydown', (e) => {
+  if (e.target.tagName === 'INPUT' || e.target.tagName === 'TEXTAREA') return
+  
+  if (e.key.toLowerCase() === 'n' && guiEditMode && guiEditMode.style.display !== 'none') {
+    e.preventDefault()
+    guiEditorManager.openQuickNodeModal()
+  }
+})
+
+// Batch Choice Edit
+// ===========================
+function openBatchChoiceModal() {
+  const modal = document.getElementById('batchChoiceModal')
+  const nodeSelect = document.getElementById('batchNodeSelect')
+  
+  // Populate node list
+  nodeSelect.innerHTML = '<option value="">ノードを選択...</option>'
+  Object.keys(_model.nodes).forEach(nodeId => {
+    const option = document.createElement('option')
+    option.value = nodeId
+    option.textContent = `${nodeId} - ${_model.nodes[nodeId].text?.substring(0, 30) || '(テキストなし)'}`
+    nodeSelect.appendChild(option)
+  })
+  
+  modal.style.display = 'flex'
+  modal.classList.add('show')
+}
+
+// Event listeners for batch choice edit
+const batchNodeSelect = document.getElementById('batchNodeSelect')
+const batchCondition = document.getElementById('batchCondition')
+const batchEffect = document.getElementById('batchEffect')
+const batchConditionText = document.getElementById('batchConditionText')
+const batchEffectText = document.getElementById('batchEffectText')
+const cancelBatchChoiceBtn = document.getElementById('cancelBatchChoiceBtn')
+const applyBatchChoiceBtn = document.getElementById('applyBatchChoiceBtn')
+
+if (batchNodeSelect) {
+  batchNodeSelect.addEventListener('change', () => guiEditorManager.updateBatchChoiceList())
+}
+
+if (batchCondition) {
+  batchCondition.addEventListener('change', (e) => {
+    batchConditionText.disabled = !e.target.checked
+  })
+}
+
+if (batchEffect) {
+  batchEffect.addEventListener('change', (e) => {
+    batchEffectText.disabled = !e.target.checked
+  })
+}
+
+if (cancelBatchChoiceBtn) {
+  cancelBatchChoiceBtn.addEventListener('click', () => {
+    document.getElementById('batchChoiceModal').style.display = 'none'
+    document.getElementById('batchChoiceModal').classList.remove('show')
+  })
+}
+
+if (applyBatchChoiceBtn) {
+  applyBatchChoiceBtn.addEventListener('click', () => guiEditorManager.applyBatchChoice())
+}
+
+// Add button listeners for quick node and batch choice
+const quickNodeBtn = document.getElementById('quickNodeBtn')
+const batchChoiceBtn = document.getElementById('batchChoiceBtn')
+
+if (quickNodeBtn) {
+  quickNodeBtn.addEventListener('click', () => guiEditorManager.openQuickNodeModal())
+}
+
+if (batchChoiceBtn) {
+  batchChoiceBtn.addEventListener('click', () => guiEditorManager.openBatchChoiceModal())
+}
+
+// ============================================================================
+// Module Initialization
+// ============================================================================
+
+// Initialize modules
+const appState = new AppState()
+const dom = new DOMManager()
+const eventManager = new EventManager()
+const storyManager = new StoryManager(appState)
+const graphManager = new GraphManager(appState)
+const debugManager = new DebugManager(appState)
+const guiEditorManager = new GuiEditorManager(appState)
+const referenceManager = new ReferenceManager()
+const csvManager = new CsvManager(appState)
+const aiManager = new AiManager(appState)
+const lexiconManager = new LexiconManager()
+const themeManager = new ThemeManager()
+const validationPanel = new ValidationPanel(appState)
+const lexiconUIManager = new LexiconUIManager()
+const keyBindingUIManager = new KeyBindingUIManager()
+const mermaidPreviewManager = new MermaidPreviewManager()
+
+// Initialize story manager
+storyManager.initialize(document.getElementById('storyPanel'))
+
+// Initialize graph manager
+graphManager.initialize(document.getElementById('graphSvg'))
+
+// Initialize debug manager
+debugManager.initialize(
+  document.getElementById('flagsDisplay'),
+  document.getElementById('resourcesDisplay'),
+  document.getElementById('variablesDisplay'),
+  document.getElementById('reachableNodes')
+)
+
+// Initialize validation panel
+validationPanel.initialize(
+  document.getElementById('validationContainer'),
+  (nodeId) => {
+    // Navigate to node in GUI editor when clicked
+    if (guiEditMode && guiEditMode.classList.contains('active')) {
+      const nodeCard = document.querySelector(`[data-node-id="${nodeId}"]`)
+      if (nodeCard) {
+        nodeCard.scrollIntoView({ behavior: 'smooth', block: 'center' })
+        nodeCard.classList.add('highlight')
+        setTimeout(() => nodeCard.classList.remove('highlight'), 2000)
+      }
+    }
+  }
+)
+
+// Initialize Mermaid preview manager
+mermaidPreviewManager.initialize(document.querySelector('.app-container'))
+
+// Validation button event listener
+const runValidationBtn = document.getElementById('runValidationBtn')
+if (runValidationBtn) {
+  runValidationBtn.addEventListener('click', () => {
+    const summary = validationPanel.validateAndRender()
+    if (summary) {
+      if (summary.errors > 0) {
+        setStatus(`検証完了: ${summary.errors}件のエラー、${summary.warnings}件の警告`, 'error')
+      } else if (summary.warnings > 0) {
+        setStatus(`検証完了: ${summary.warnings}件の警告`, 'warn')
+      } else {
+        setStatus('検証完了: 問題は検出されませんでした', 'success')
+      }
+    }
+  })
+}
+
+saveManager.initialize({
+  appState,
+  setStatus,
+  uiCallbacks: {
+    renderState,
+    renderChoices,
+    renderStory,
+    renderDebugInfo
+  },
+  saveSlotsContainer: saveSlots
+})
+
+// Extend SaveManager UI updates to refresh Mermaid preview after load
+const originalSaveManagerUpdateUI = saveManager.updateUI.bind(saveManager)
+saveManager.updateUI = function () {
+  originalSaveManagerUpdateUI()
+  updateMermaidDiagramIfVisible()
+}
+
+// Initialize KeyBindingManager
+keyBindingManager.initialize({
+  setStatus,
+  handlers: keyBindingHandlers,
+  uiElements: {
+    inventoryKey,
+    debugKey,
+    graphKey,
+    storyKey,
+    aiKey,
+    mermaidKey,
+    keyBindingDisplay
+  },
+  guiEditMode,
+  saveGuiBtn
+})
+
+// Key binding UI event listeners
+if (saveKeyBindings) {
+  saveKeyBindings.addEventListener('click', () => keyBindingManager.save())
+}
+if (resetKeyBindings) {
+  resetKeyBindings.addEventListener('click', () => keyBindingManager.reset())
+}
+
+// Initialize GUI editor manager
+guiEditorManager.initialize(
+  document.getElementById('nodeList'),
+  document.getElementById('guiEditMode'),
+  document.getElementById('batchEditModal'),
+  document.getElementById('quickNodeModal'),
+  document.getElementById('batchChoiceModal'),
+  document.getElementById('paraphraseModal')
+)
+
+// Initialize reference manager
+referenceManager.initialize(
+  document.getElementById('referenceToc'),
+  document.getElementById('referenceContent')
+)
+
+// Initialize CSV manager
+csvManager.initialize(
+  document.getElementById('csvImportModal'),
+  document.getElementById('csvExportModal')
+)
+
+// Initialize AI manager
+aiManager.initialize(
+  document.getElementById('aiOutput'),
+  document.getElementById('generateNextNodeBtn'),
+  document.getElementById('paraphraseCurrentBtn')
+)
+
+// Initialize lexicon manager
+lexiconManager.initialize()
+
+// Initialize lexicon UI manager
+lexiconUIManager.initialize(lexiconManager, setStatus)
+lexiconUIManager.initUI()
+
+// Initialize theme manager (palette UI and saved theme)
+setupThemeEventListeners(themeManager)
+themeManager.loadSavedPalette()
+
+// Set up graph control event listeners
+if (fitGraphBtn) {
+  fitGraphBtn.onclick = () => graphManager.fitToView()
+}
+if (resetGraphBtn) {
+  resetGraphBtn.onclick = () => graphManager.reset()
+}
+if (graphSettingsBtn) {
+  graphSettingsBtn.onclick = () => {
+    const graphSettings = document.getElementById('graphSettings')
+    graphSettings.style.display = graphSettings.style.display === 'none' ? 'block' : 'none'
+  }
+}
+if (nodeShape) {
+  nodeShape.onchange = () => graphManager.setNodeShape(nodeShape.value)
+}
+if (fontSize) {
+  fontSize.oninput = () => graphManager.setFontSize(parseInt(fontSize.value))
+}
+if (showConditions) {
+  showConditions.onchange = () => graphManager.setShowConditions(showConditions.checked)
+}
+if (saveGraphPreset) {
+  saveGraphPreset.onclick = () => {
+    if (graphManager.savePreset()) {
+      setStatus('グラフプリセットを保存しました', 'success')
+    } else {
+      setStatus('プリセットの保存に失敗しました', 'warn')
+    }
+  }
+}
+if (loadGraphPreset) {
+  loadGraphPreset.onclick = () => {
+    if (graphManager.loadPreset()) {
+      setStatus('グラフプリセットを読み込みました', 'success')
+    } else {
+      setStatus('保存されたプリセットがありません', 'warn')
+    }
+  }
+}
+
+// CSV import/export event listeners
+if (importCsvBtn) {
+  importCsvBtn.addEventListener('click', () => {
+    csvManager.showCsvImportModal()
+  })
+}
+
+if (exportCsvBtn) {
+  exportCsvBtn.addEventListener('click', () => {
+    csvManager.showCsvExportModal()
+  })
+}
+
+if (refreshSavesBtn) {
+  refreshSavesBtn.addEventListener('click', () => {
+    renderSaveSlots()
+  })
+}
+
+// GUI Edit Mode Toggle
+if (guiEditBtn) {
+  guiEditBtn.addEventListener('click', () => {
+    if (!appState.model) {
+      setStatus('まずモデルを読み込んでください', 'warn')
+      return
+    }
+    
+    const isCurrentlyEditing = guiEditMode.style.display !== 'none'
+    
+    if (isCurrentlyEditing) {
+      // Exit GUI edit mode
+      guiEditMode.style.display = 'none'
+      guiEditBtn.textContent = '編集'
+      guiEditBtn.innerHTML = '<svg class="icon icon-sm"><use href="#icon-edit"></use></svg>編集'
+      setStatus('GUI編集モードを終了しました')
+    } else {
+      // Enter GUI edit mode
+      guiEditMode.style.display = 'block'
+      guiEditBtn.textContent = '閲覧'
+      guiEditBtn.innerHTML = '<svg class="icon icon-sm"><use href="#icon-eye"></use></svg>閲覧'
+      guiEditorManager.nodeRenderer.renderNodeList()
+      setStatus('GUI編集モードを開始しました', 'success')
+    }
+  })
+}