--- conflicted
+++ resolved
@@ -1,47 +1,3 @@
-<<<<<<< HEAD
-export type FlagState = Record<string, boolean>
-export type ResourceState = Record<string, number>
-
-export type Condition =
-  | { type: 'flag'; key: string; value: boolean }
-  | { type: 'resource'; key: string; op: '>=' | '<=' | '>' | '<' | '=='; value: number }
-  | { type: 'timeWindow'; start: number; end: number }
-
-export type Effect =
-  | { type: 'setFlag'; key: string; value: boolean }
-  | { type: 'addResource'; key: string; delta: number }
-  | { type: 'goto'; target: string }
-
-export interface Choice {
-  id: string
-  text: string
-  target: string
-  conditions?: Condition[]
-  effects?: Effect[]
-  outcome?: { type: string; value: string }
-}
-
-export interface NodeDef {
-  id: string
-  text?: string
-  choices?: Choice[]
-}
-
-export interface Model {
-  modelType: string
-  startNode: string
-  flags?: FlagState
-  resources?: ResourceState
-  nodes: Record<string, NodeDef>
-}
-
-export interface SessionState {
-  nodeId: string
-  flags: FlagState
-  resources: ResourceState
-  time: number
-}
-=======
 export type FlagState = Record<string, boolean>
 export type ResourceState = Record<string, number>
 
@@ -88,5 +44,4 @@
   flags: FlagState
   resources: ResourceState
   time: number
-}
->>>>>>> c5416c50
+}