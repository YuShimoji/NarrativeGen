name: CI

on:
  push:
    branches: [ "**" ]
  pull_request:

jobs:
  engine-ts:
    runs-on: ubuntu-latest
    steps:
      - uses: actions/checkout@v4
      - uses: actions/setup-node@v4
        with:
          node-version: 20
      - name: Install dependencies
        working-directory: packages/engine-ts
        run: npm install
      - name: Build
        working-directory: packages/engine-ts
        run: npm run build
      - name: Lint
        working-directory: packages/engine-ts
        run: npm run lint -- --max-warnings=0
      - name: Test
        working-directory: packages/engine-ts
        run: npm test -- --reporter=dot
      - name: Validate models
        working-directory: packages/engine-ts
        run: node dist/tools/validate-models.js
  web-tester:
    runs-on: ubuntu-latest
    steps:
      - uses: actions/checkout@v4
      - uses: actions/setup-node@v4
        with:
          node-version: 20
      - name: Install dependencies
<<<<<<< HEAD
        run: npm install --workspace=apps/web-tester
      - name: Build
        working-directory: apps/web-tester
        run: npm run build
=======
        working-directory: apps/web-tester
        run: npm install
      - name: Build
        working-directory: apps/web-tester
        run: npm run build
  sdk-unity:
    runs-on: ubuntu-latest
    steps:
      - uses: actions/checkout@v4
      - uses: actions/setup-dotnet@v4
        with:
          dotnet-version: 8.0.x
      - name: Restore dependencies
        working-directory: packages/tests/NarrativeGen.Tests
        run: dotnet restore
      - name: Build
        working-directory: packages/tests/NarrativeGen.Tests
        run: dotnet build --configuration Release --no-restore
      - name: Test
        working-directory: packages/tests/NarrativeGen.Tests
        run: dotnet test --configuration Release --no-build --verbosity normal
>>>>>>> afc632c0
<|MERGE_RESOLUTION|>--- conflicted
+++ resolved
@@ -36,14 +36,7 @@
         with:
           node-version: 20
       - name: Install dependencies
-<<<<<<< HEAD
-        run: npm install --workspace=apps/web-tester
-      - name: Build
-        working-directory: apps/web-tester
-        run: npm run build
-=======
-        working-directory: apps/web-tester
-        run: npm install
+        run: npm ci
       - name: Build
         working-directory: apps/web-tester
         run: npm run build
@@ -51,16 +44,8 @@
     runs-on: ubuntu-latest
     steps:
       - uses: actions/checkout@v4
-      - uses: actions/setup-dotnet@v4
+      - uses: game-ci/unity-test-runner@v4
         with:
-          dotnet-version: 8.0.x
-      - name: Restore dependencies
-        working-directory: packages/tests/NarrativeGen.Tests
-        run: dotnet restore
-      - name: Build
-        working-directory: packages/tests/NarrativeGen.Tests
-        run: dotnet build --configuration Release --no-restore
-      - name: Test
-        working-directory: packages/tests/NarrativeGen.Tests
-        run: dotnet test --configuration Release --no-build --verbosity normal
->>>>>>> afc632c0
+          unityVersion: 2021.3.0f1
+          testMode: playmode
+          projectPath: packages/sdk-unity