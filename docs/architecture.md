# Architecture

## Goals
- 単純で安全に拡張可能なナラティブ再生エンジン
- Unityとの疎結合統合（UPMパッケージ）
- モデルはJSONスキーマで規定し、例を提供

## Design Principles
- SoC（関心の分離）: モデル（データ）/ セッション（状態）/ エンジン（ロジック）
- SRP: 各クラスは単一責任
- DRY/KISS/YAGNI を徹底
- 名前空間: `NarrativeGen`

## Data Model (Schema)
- **Model** (`models/schema/playthrough.schema.json`)
  - `modelType`: 固定値 `"adventure-playthrough"`
  - `startNode`: 開始ノード ID（`nodes` 内に必須）
  - `flags`: 初期フラグ。`Record<string, boolean>`
  - `resources`: 初期リソース。`Record<string, number>`
  - `nodes`: ノード定義。キー（ノードID）と `Node` オブジェクトのマップ
- **Node**
  - `id`: ノードID（キーと一致させること）
  - `text`: 表示テキスト（任意）
  - `choices`: `Choice[]`。欠如時は選択肢なしとして扱う
- **Choice**
  - `id`: 選択肢ID（ノード内でユニーク）
  - `text`: 表示文言
  - `target`: 遷移先ノードID（`nodes` 内に必須）
  - `conditions`: フラグ・リソース・時間帯条件の配列
  - `effects`: `setFlag` / `addResource` / `goto` のいずれか
  - `outcome`: `{ type: string; value: string }` 任意メタデータ（UI表示等に利用）

## Validation Pipeline (TypeScript)
- **AJV 検証**: `packages/engine-ts/src/index.ts` の `loadModel()` が JSON Schema で構造を検証。
- **整合性チェック**: 同関数内 `assertModelIntegrity()` が以下を確認。
  - `startNode` が `nodes` に存在すること
  - ノードキーと `node.id` の一致
  - ノード内での選択肢ID重複禁止
  - `choice.target` の存在と必須指定
- **CLI ツール**: `npm run validate:models` が `models/examples/` を一括検証し、最初の選択肢を仮実行してスモークテスト。
- **CI**: `.github/workflows/ci.yml` で `npm run lint -- --max-warnings=0` / `npm run build` / `npm run validate:models` を自動実行。

## Engine API (C#)
- `LoadModel(string json): NarrativeModel`
- `StartSession(NarrativeModel model): Session`
- `GetAvailableChoices(Session session, NarrativeModel model): IReadOnlyList<Choice>`
- `ApplyChoice(Session session, NarrativeModel model, string choiceId): Session`

## Sample Verification Flow
- `models/examples/` 配下の JSON を対象に、`packages/tests/NarrativeGen.Tests/EngineSmokeTests.cs` で統合テストを実行する。
  - `dotnet test packages/tests/NarrativeGen.Tests/NarrativeGen.Tests.csproj`
- ブラウザでの確認には `apps/web-tester/` を利用し、サンプルをドロップダウンで選択して実行する。
  - `npm install`（初回のみ）
  - `npm run build` または `npm run dev`

## Current Workflow Overview
- **[コンテンツ編集]** ライター/デザイナーは `models/examples/` を複製し、JSON でノード・選択肢・アウトカムを記述。
- **[エンジン検証]** C# では `Engine.LoadModel()` → `Engine.StartSession()` → `Engine.ApplyChoice()` を NUnit テスト（`packages/tests/NarrativeGen.Tests/`）で実行し、分岐や条件を自動確認。
- **[ブラウザ試験]** `apps/web-tester/` を静的にホストし、ドロップダウンでサンプルモデルを選択して手動プレイを確認。
- **[Unity プレビュー]** `packages/sdk-unity/Runtime/MinimalNarrativeController.cs` を Unity シーンに追加し、`EntitiesCsv` / `InventoryListRoot` 等を設定して実行。

## Known Gaps / Next Steps
- **[任意モデル読込 (Web テスター拡張)]**: ✅ 実装完了。`apps/web-tester/` に drag & drop / ファイル選択 UI を追加し、カスタム JSON を `GameSession` に反映。`loadModel()` の例外を UI 表示して即フィードバック。
- **[Unity JSON ローダー]**: ✅ 実装完了。`packages/sdk-unity/Runtime/MinimalNarrativeController.cs` に `NarrativeModelJson` TextAsset フィールドを追加。未設定時はビルトインサンプルを使用。
- **[ライター専用ツール]**: ✅ 実装完了。Web Tester にノード/選択肢 GUI エディタを実装。ノード追加・プレビュー・保存機能を追加。AI 補助は次フェーズ。
- **[CI テスト]** `dotnet test` と `npm run build` を CI パイプラインに統合し、サンプル JSON の整合性と Web テスターのビルドを自動検証。

## Unity Integration
- UPM パッケージ `com.NarrativeGen`
- 依存: `com.unity.nuget.newtonsoft-json`
- Runtime のみ（最小）。Editor/Tests は段階的に追加。

## AI Features

AI アシスト機能（次の物語展開生成・言い換え）の設計については、`docs/ai-features.md` を参照してください。

### 設計方針

- **エンジン本体は AI 非依存**: コア実行ロジックは決定論的に動作
- **AI 機能はツール層**: Web Tester や専用エディタツールが AI API を呼び、結果を JSON モデルに反映
- **段階的導入**: モック → ローカルLLM → クラウドAPI の順で展開

### 実装状況

- ✅ **Phase 1**: モック実装（Web Tester の AI提案ボタンでランダムサンプル）
<<<<<<< HEAD
- ⏳ **Phase 2**: プロンプト設計 + OpenAI API 統合
=======
- ✅ **Phase 2**: プロンプト設計 + OpenAI API 統合
  - `packages/engine-ts/src/ai-provider.ts` に OpenAIProvider 実装
  - Web Tester AI タブで API キー設定可能
  - 次のノード生成と言い換え機能が動作
  - エラーハンドリングとフォールバック実装済み
>>>>>>> 11d9aa8f
- ⏳ **Phase 3**: ローカル LLM 統合（Ollama など）
- ⏳ **Phase 4**: バッチ処理・履歴管理

## Future Work
- 変数・条件分岐、タグ、メタデータ
- セーブ/ロード、診断ログ
- NUnitベースのランタイムテスト<|MERGE_RESOLUTION|>--- conflicted
+++ resolved
@@ -83,15 +83,11 @@
 ### 実装状況
 
 - ✅ **Phase 1**: モック実装（Web Tester の AI提案ボタンでランダムサンプル）
-<<<<<<< HEAD
-- ⏳ **Phase 2**: プロンプト設計 + OpenAI API 統合
-=======
 - ✅ **Phase 2**: プロンプト設計 + OpenAI API 統合
   - `packages/engine-ts/src/ai-provider.ts` に OpenAIProvider 実装
   - Web Tester AI タブで API キー設定可能
   - 次のノード生成と言い換え機能が動作
   - エラーハンドリングとフォールバック実装済み
->>>>>>> 11d9aa8f
 - ⏳ **Phase 3**: ローカル LLM 統合（Ollama など）
 - ⏳ **Phase 4**: バッチ処理・履歴管理
 
